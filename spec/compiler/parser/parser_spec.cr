require "../../spec_helper"

struct Number
  def int32
    NumberLiteral.new to_s, :i32
  end

  def int64
    NumberLiteral.new to_s, :i64
  end

  def float32
    NumberLiteral.new to_f32.to_s, :f32
  end

  def float64
    NumberLiteral.new to_f64.to_s, :f64
  end
end

struct Bool
  def bool
    BoolLiteral.new self
  end
end

class Array
  def array
    ArrayLiteral.new self
  end

  def array_of(type)
    ArrayLiteral.new self, type
  end

  def path
    Path.new self
  end
end

class String
  def var
    Var.new self
  end

  def arg
    Arg.new self
  end

  def call
    Call.new nil, self
  end

  def call(args : Array)
    Call.new nil, self, args
  end

  def call(arg : ASTNode)
    Call.new nil, self, [arg] of ASTNode
  end

  def call(arg1 : ASTNode, arg2 : ASTNode)
    Call.new nil, self, [arg1, arg2] of ASTNode
  end

  def path(global = false)
    Path.new self, global
  end

  def instance_var
    InstanceVar.new self
  end

  def class_var
    ClassVar.new self
  end

  def string
    StringLiteral.new self
  end

  def float32
    NumberLiteral.new self, :f32
  end

  def float64
    NumberLiteral.new self, :f64
  end

  def symbol
    SymbolLiteral.new self
  end

  def static_array_of(size : Int)
    static_array_of NumberLiteral.new(size)
  end

  def static_array_of(size : ASTNode)
    Generic.new(Path.global("StaticArray"), [path, size] of ASTNode)
  end

  def macro_literal
    MacroLiteral.new(self)
  end
end

class Crystal::ASTNode
  def pointer_of
    Generic.new(Path.global("Pointer"), [self] of ASTNode)
  end

  def splat
    Splat.new(self)
  end
end

private def regex(string, options = Regex::Options::None)
  RegexLiteral.new(StringLiteral.new(string), options)
end

private def it_parses(string, expected_node, file = __FILE__, line = __LINE__)
  it "parses #{string}", file, line do
    parser = Parser.new(string)
    parser.filename = "/foo/bar/baz.cr"
    node = parser.parse
    node.should eq(Expressions.from expected_node)
  end
end

private def assert_end_location(source, line_number = 1, column_number = source.length, file = __FILE__, line = __LINE__)
  it "gets corrects end location for #{source.inspect}", file, line do
    parser = Parser.new("#{source}; 1")
    node = (parser.parse as Expressions).expressions[0]
    end_loc = node.end_location.not_nil!
    end_loc.line_number.should eq(line_number)
    end_loc.column_number.should eq(column_number)
  end
end

describe "Parser" do
  it_parses "nil", NilLiteral.new

  it_parses "true", true.bool
  it_parses "false", false.bool

  it_parses "1", 1.int32
  it_parses "+1", 1.int32
  it_parses "-1", -1.int32

  it_parses "1_i64", 1.int64
  it_parses "+1_i64", 1.int64
  it_parses "-1_i64", -1.int64

  it_parses "1.0", 1.0.float64
  it_parses "+1.0", 1.0.float64
  it_parses "-1.0", -1.0.float64

  it_parses "1.0_f32", "1.0".float32
  it_parses "+1.0_f32", "+1.0".float32
  it_parses "-1.0_f32", "-1.0".float32

  it_parses "2.3_f32", 2.3.float32

  it_parses "'a'", CharLiteral.new('a')

  it_parses %("foo"), "foo".string
  it_parses %(""), "".string
  it_parses %("hello \\\n     world"), "hello world".string

  [":foo", ":foo!", ":foo?", ":\"foo\"", ":かたな", ":+", ":-", ":*", ":/", ":==", ":<", ":<=", ":>",
    ":>=", ":!", ":!=", ":=~", ":!~", ":&", ":|", ":^", ":~", ":**", ":>>", ":<<", ":%", ":[]", ":[]?",
    ":[]=", ":<=>", ":==="].each do |symbol|
    value = symbol[1, symbol.length - 1]
    value = value[1, value.length - 2] if value.starts_with?("\"")
    it_parses symbol, value.symbol
  end
  it_parses ":foo", "foo".symbol
  it_parses ":[]=", "[]=".symbol
  it_parses ":[]?", "[]?".symbol

  it_parses "[1, 2]", ([1.int32, 2.int32] of ASTNode).array
  it_parses "[\n1, 2]", ([1.int32, 2.int32] of ASTNode).array
  it_parses "[1,\n 2,]", ([1.int32, 2.int32] of ASTNode).array

  it_parses "1 + 2", Call.new(1.int32, "+", 2.int32)
  it_parses "1 +\n2", Call.new(1.int32, "+", 2.int32)
  it_parses "1 +2", Call.new(1.int32, "+", 2.int32)
  it_parses "1 -2", Call.new(1.int32, "-", 2.int32)
  it_parses "1 +2.0", Call.new(1.int32, "+", 2.float64)
  it_parses "1 -2.0", Call.new(1.int32, "-", 2.float64)
  it_parses "1 +2_i64", Call.new(1.int32, "+", 2.int64)
  it_parses "1 -2_i64", Call.new(1.int32, "-", 2.int64)
  it_parses "1\n+2", [1.int32, 2.int32] of ASTNode
  it_parses "1;+2", [1.int32, 2.int32] of ASTNode
  it_parses "1 - 2", Call.new(1.int32, "-", 2.int32)
  it_parses "1 -\n2", Call.new(1.int32, "-", 2.int32)
  it_parses "1\n-2", [1.int32, -2.int32] of ASTNode
  it_parses "1;-2", [1.int32, -2.int32] of ASTNode
  it_parses "1 * 2", Call.new(1.int32, "*", 2.int32)
  it_parses "1 * -2", Call.new(1.int32, "*", -2.int32)
  it_parses "2 * 3 + 4 * 5", Call.new(Call.new(2.int32, "*", 3.int32), "+", Call.new(4.int32, "*", 5.int32))
  it_parses "1 / 2", Call.new(1.int32, "/", 2.int32)
  it_parses "1 / -2", Call.new(1.int32, "/", -2.int32)
  it_parses "2 / 3 + 4 / 5", Call.new(Call.new(2.int32, "/", 3.int32), "+", Call.new(4.int32, "/", 5.int32))
  it_parses "2 * (3 + 4)", Call.new(2.int32, "*", Expressions.new([Call.new(3.int32, "+", 4.int32)] of ASTNode))
  it_parses "1/2", Call.new(1.int32, "/", [2.int32] of ASTNode)
  it_parses "1 + /foo/", Call.new(1.int32, "+", regex("foo"))
  it_parses "1+0", Call.new(1.int32, "+", 0.int32)
  it_parses "a = 1; a /b", [Assign.new("a".var, 1.int32), Call.new("a".var, "/", "b".call)]
  it_parses "a = 1; a/b", [Assign.new("a".var, 1.int32), Call.new("a".var, "/", "b".call)]
  it_parses "a = 1; (a)/b", [Assign.new("a".var, 1.int32), Call.new(Expressions.new(["a".var] of ASTNode), "/", "b".call)]
  it_parses "_ = 1", Assign.new(Underscore.new, 1.int32)
  it_parses "@foo/2", Call.new("@foo".instance_var, "/", 2.int32)
  it_parses "@@foo/2", Call.new("@@foo".class_var, "/", 2.int32)
  it_parses "$foo/2", Call.new(Global.new("$foo"), "/", 2.int32)

  it_parses "!1", Call.new(1.int32, "!")
  it_parses "- 1", Call.new(1.int32, "-")
  it_parses "+ 1", Call.new(1.int32, "+")
  it_parses "~ 1", Call.new(1.int32, "~")
  it_parses "1 && 2", And.new(1.int32, 2.int32)
  it_parses "1 || 2", Or.new(1.int32, 2.int32)

  it_parses "1 <=> 2", Call.new(1.int32, "<=>", 2.int32)

  it_parses "a = 1", Assign.new("a".var, 1.int32)
  it_parses "a = b = 2", Assign.new("a".var, Assign.new("b".var, 2.int32))

  it_parses "a, b = 1, 2", MultiAssign.new(["a".var, "b".var] of ASTNode, [1.int32, 2.int32] of ASTNode)
  it_parses "a, b = 1", MultiAssign.new(["a".var, "b".var] of ASTNode, [1.int32] of ASTNode)
  it_parses "_, _ = 1, 2", MultiAssign.new([Underscore.new, Underscore.new] of ASTNode, [1.int32, 2.int32] of ASTNode)
  it_parses "a[0], a[1] = 1, 2", MultiAssign.new([Call.new("a".call, "[]", 0.int32), Call.new("a".call, "[]", 1.int32)] of ASTNode, [1.int32, 2.int32] of ASTNode)
  it_parses "a.foo, a.bar = 1, 2", MultiAssign.new([Call.new("a".call, "foo"), Call.new("a".call, "bar")] of ASTNode, [1.int32, 2.int32] of ASTNode)
  it_parses "x = 0; a, b = x += 1", [Assign.new("x".var, 0.int32), MultiAssign.new(["a".var, "b".var] of ASTNode, [Assign.new("x".var, Call.new("x".var, "+", 1.int32))] of ASTNode)] of ASTNode
  it_parses "a, b = 1, 2 if 3", If.new(3.int32, MultiAssign.new(["a".var, "b".var] of ASTNode, [1.int32, 2.int32] of ASTNode))

  it_parses "def foo\n1\nend", Def.new("foo", body: 1.int32)
  it_parses "def downto(n)\n1\nend", Def.new("downto", ["n".arg], 1.int32)
  it_parses "def foo ; 1 ; end", Def.new("foo", body: 1.int32)
  it_parses "def foo; end", Def.new("foo")
  it_parses "def foo(var); end", Def.new("foo", ["var".arg])
  it_parses "def foo(\nvar); end", Def.new("foo", ["var".arg])
  it_parses "def foo(\nvar\n); end", Def.new("foo", ["var".arg])
  it_parses "def foo(var1, var2); end", Def.new("foo", ["var1".arg, "var2".arg])
  it_parses "def foo(\nvar1\n,\nvar2\n)\n end", Def.new("foo", ["var1".arg, "var2".arg])
  it_parses "def foo var; end", Def.new("foo", ["var".arg])
  it_parses "def foo var\n end", Def.new("foo", ["var".arg])
  it_parses "def foo var1, var2\n end", Def.new("foo", ["var1".arg, "var2".arg])
  it_parses "def foo var1,\nvar2\n end", Def.new("foo", ["var1".arg, "var2".arg])
  it_parses "def foo; 1; 2; end", Def.new("foo", body: [1.int32, 2.int32] of ASTNode)
  it_parses "def foo=(value); end", Def.new("foo=", ["value".arg])
  it_parses "def foo(n); foo(n -1); end", Def.new("foo", ["n".arg], "foo".call(Call.new("n".var, "-", 1.int32)))
  it_parses "def type(type); end", Def.new("type", ["type".arg])

  it_parses "def self.foo\n1\nend", Def.new("foo", body: 1.int32, receiver: "self".var)
  it_parses "def self.foo()\n1\nend", Def.new("foo", body: 1.int32, receiver: "self".var)
  it_parses "def self.foo=\n1\nend", Def.new("foo=", body: 1.int32, receiver: "self".var)
  it_parses "def self.foo=()\n1\nend", Def.new("foo=", body: 1.int32, receiver: "self".var)
  it_parses "def Foo.foo\n1\nend", Def.new("foo", body: 1.int32, receiver: "Foo".path)
  it_parses "def Foo::Bar.foo\n1\nend", Def.new("foo", body: 1.int32, receiver: ["Foo", "Bar"].path)

  it_parses "def foo; a; end", Def.new("foo", body: "a".call)
  it_parses "def foo(a); a; end", Def.new("foo", ["a".arg], "a".var)
  it_parses "def foo; a = 1; a; end", Def.new("foo", body: [Assign.new("a".var, 1.int32), "a".var] of ASTNode)
  it_parses "def foo; a = 1; a {}; end", Def.new("foo", body: [Assign.new("a".var, 1.int32), Call.new(nil, "a", block: Block.new)] of ASTNode)
  it_parses "def foo; a = 1; x { a }; end", Def.new("foo", body: [Assign.new("a".var, 1.int32), Call.new(nil, "x", block: Block.new(body: ["a".var] of ASTNode))] of ASTNode)
  it_parses "def foo; x { |a| a }; end", Def.new("foo", body: [Call.new(nil, "x", block: Block.new(["a".var], ["a".var] of ASTNode))] of ASTNode)
  it_parses "def foo; x { |_| 1 }; end", Def.new("foo", body: [Call.new(nil, "x", block: Block.new(["_".var], [1.int32] of ASTNode))] of ASTNode)

  it_parses "def foo(var = 1); end", Def.new("foo", [Arg.new("var", 1.int32)])
  it_parses "def foo var = 1; end", Def.new("foo", [Arg.new("var", 1.int32)])
  it_parses "def foo(var : Int); end", Def.new("foo", [Arg.new("var", restriction: "Int".path)])
  it_parses "def foo var : Int; end", Def.new("foo", [Arg.new("var", restriction: "Int".path)])
  it_parses "def foo(var : self); end", Def.new("foo", [Arg.new("var", restriction: Self.new)])
  it_parses "def foo var : self; end", Def.new("foo", [Arg.new("var", restriction: Self.new)])
  it_parses "def foo(var : self.class); end", Def.new("foo", [Arg.new("var", restriction: Metaclass.new(Self.new))])
  it_parses "def foo(var : self*); end", Def.new("foo", [Arg.new("var", restriction: Self.new.pointer_of)])
  it_parses "def foo(var : Int | Double); end", Def.new("foo", [Arg.new("var", restriction: Union.new(["Int".path, "Double".path] of ASTNode))])
  it_parses "def foo(var : Int?); end", Def.new("foo", [Arg.new("var", restriction: Union.new(["Int".path, "Nil".path(true)] of ASTNode))])
  it_parses "def foo(var : Int*); end", Def.new("foo", [Arg.new("var", restriction: "Int".path.pointer_of)])
  it_parses "def foo(var : Int**); end", Def.new("foo", [Arg.new("var", restriction: "Int".path.pointer_of.pointer_of)])
  it_parses "def foo(var : Int -> Double); end", Def.new("foo", [Arg.new("var", restriction: Fun.new(["Int".path] of ASTNode, "Double".path))])
  it_parses "def foo(var : Int, Float -> Double); end", Def.new("foo", [Arg.new("var", restriction: Fun.new(["Int".path, "Float".path] of ASTNode, "Double".path))])
  it_parses "def foo(var : (Int, Float -> Double)); end", Def.new("foo", [Arg.new("var", restriction: Fun.new(["Int".path, "Float".path] of ASTNode, "Double".path))])
  it_parses "def foo(var : (Int, Float) -> Double); end", Def.new("foo", [Arg.new("var", restriction: Fun.new(["Int".path, "Float".path] of ASTNode, "Double".path))])
  it_parses "def foo(var : Char[256]); end", Def.new("foo", [Arg.new("var", restriction: "Char".static_array_of(256))])
  it_parses "def foo(var : Char[N]); end", Def.new("foo", [Arg.new("var", restriction: "Char".static_array_of("N".path))])
  it_parses "def foo(var : Foo+); end", Def.new("foo", [Arg.new("var", restriction: Virtual.new("Foo".path))])
  it_parses "def foo(var = 1 : Int32); end", Def.new("foo", [Arg.new("var", 1.int32, "Int32".path)])
  it_parses "def foo; yield; end", Def.new("foo", body: Yield.new, yields: 0)
  it_parses "def foo; yield 1; end", Def.new("foo", body: Yield.new([1.int32] of ASTNode), yields: 1)
  it_parses "def foo; yield 1; yield; end", Def.new("foo", body: [Yield.new([1.int32] of ASTNode), Yield.new] of ASTNode, yields: 1)
  it_parses "def foo(a, b = a); end", Def.new("foo", [Arg.new("a"), Arg.new("b", "a".var)])
  it_parses "def foo(&block); end", Def.new("foo", block_arg: BlockArg.new("block"), yields: 0)
  it_parses "def foo &block ; end", Def.new("foo", block_arg: BlockArg.new("block"), yields: 0)
  it_parses "def foo &block : Int -> Double ; end", Def.new("foo", block_arg: BlockArg.new("block", Fun.new(["Int".path] of ASTNode, "Double".path)), yields: 1)
  it_parses "def foo(a, &block); end", Def.new("foo", [Arg.new("a")], block_arg: BlockArg.new("block"), yields: 0)
  it_parses "def foo a, &block\nend", Def.new("foo", [Arg.new("a")], block_arg: BlockArg.new("block"), yields: 0)
  it_parses "def foo(a, &block : Int -> Double); end", Def.new("foo", [Arg.new("a")], block_arg: BlockArg.new("block", Fun.new(["Int".path] of ASTNode, "Double".path)), yields: 1)
  it_parses "def foo(a, &block : Int, Float -> Double); end", Def.new("foo", [Arg.new("a")], block_arg: BlockArg.new("block", Fun.new(["Int".path, "Float".path] of ASTNode, "Double".path)), yields: 2)
  it_parses "def foo(a, &block : Int, self -> Double); end", Def.new("foo", [Arg.new("a")], block_arg: BlockArg.new("block", Fun.new(["Int".path, Self.new] of ASTNode, "Double".path)), yields: 2)
  it_parses "def foo(a, &block : -> Double); end", Def.new("foo", [Arg.new("a")], block_arg: BlockArg.new("block", Fun.new(nil, "Double".path)), yields: 0)
  it_parses "def foo(a, &block : Int -> ); end", Def.new("foo", [Arg.new("a")], block_arg: BlockArg.new("block", Fun.new(["Int".path] of ASTNode)), yields: 1)
  it_parses "def foo(a, &block : self -> self); end", Def.new("foo", [Arg.new("a")], block_arg: BlockArg.new("block", Fun.new([Self.new] of ASTNode, Self.new)), yields: 1)
  it_parses "def foo(a, &block : Foo); end", Def.new("foo", [Arg.new("a")], block_arg: BlockArg.new("block", Path.new("Foo")), yields: 0)
  it_parses "def foo; with a yield; end", Def.new("foo", body: Yield.new(scope: "a".call), yields: 1)
  it_parses "def foo; with a yield 1; end", Def.new("foo", body: Yield.new([1.int32] of ASTNode, "a".call), yields: 1)
  it_parses "def foo; a = 1; with a yield a; end", Def.new("foo", body: [Assign.new("a".var, 1.int32), Yield.new(["a".var] of ASTNode, "a".var)] of ASTNode, yields: 1)
  it_parses "def foo(@var); end", Def.new("foo", [Arg.new("var")], [Assign.new("@var".instance_var, "var".var)] of ASTNode)
  it_parses "def foo(@var); 1; end", Def.new("foo", [Arg.new("var")], [Assign.new("@var".instance_var, "var".var), 1.int32] of ASTNode)
  it_parses "def foo(@var = 1); 1; end", Def.new("foo", [Arg.new("var", 1.int32)], [Assign.new("@var".instance_var, "var".var), 1.int32] of ASTNode)
  it_parses "def foo(@@var); end", Def.new("foo", [Arg.new("var")], [Assign.new("@@var".class_var, "var".var)] of ASTNode)
  it_parses "def foo(@@var); 1; end", Def.new("foo", [Arg.new("var")], [Assign.new("@@var".class_var, "var".var), 1.int32] of ASTNode)
  it_parses "def foo(@@var = 1); 1; end", Def.new("foo", [Arg.new("var", 1.int32)], [Assign.new("@@var".class_var, "var".var), 1.int32] of ASTNode)

  it_parses "def foo(&@block); end", Def.new("foo", body: Assign.new("@block".instance_var, "block".var), block_arg: BlockArg.new("block"), yields: 0)
  it_parses "def foo @var, &block; end", Def.new("foo", [Arg.new("var")], [Assign.new("@var".instance_var, "var".var)] of ASTNode, block_arg: BlockArg.new("block"), yields: 0)

  it_parses "abstract def foo", Def.new("foo", abstract: true)
  it_parses "abstract def foo; 1", [Def.new("foo", abstract: true), 1.int32]
  it_parses "abstract def foo\n1", [Def.new("foo", abstract: true), 1.int32]
  it_parses "abstract def foo(x)", Def.new("foo", ["x".arg], abstract: true)

  it_parses "foo", "foo".call
  it_parses "foo()", "foo".call
  it_parses "foo(1)", "foo".call(1.int32)
  it_parses "foo 1", "foo".call(1.int32)
  it_parses "foo 1\n", "foo".call(1.int32)
  it_parses "foo 1;", "foo".call(1.int32)
  it_parses "foo 1, 2", "foo".call(1.int32, 2.int32)
  it_parses "foo (1 + 2), 3", "foo".call(Expressions.new([Call.new(1.int32, "+", 2.int32)] of ASTNode), 3.int32)
  it_parses "foo(1 + 2)", "foo".call(Call.new(1.int32, "+", 2.int32))
  it_parses "foo -1.0, -2.0", "foo".call(-1.float64, -2.float64)
  it_parses "foo(\n1)", "foo".call(1.int32)
  it_parses "::foo", Call.new(nil, "foo", [] of ASTNode, nil, nil, nil, true)

  it_parses "foo + 1", Call.new("foo".call, "+", 1.int32)
  it_parses "foo +1", Call.new(nil, "foo", 1.int32)
  it_parses "foo +1.0", Call.new(nil, "foo", 1.float64)
  it_parses "foo +1_i64", Call.new(nil, "foo", 1.int64)
  it_parses "foo = 1; foo +1", [Assign.new("foo".var, 1.int32), Call.new("foo".var, "+", 1.int32)]
  it_parses "foo = 1; foo -1", [Assign.new("foo".var, 1.int32), Call.new("foo".var, "-", 1.int32)]

  it_parses "foo(&block)", Call.new(nil, "foo", block_arg: "block".call)
  it_parses "foo &block", Call.new(nil, "foo", block_arg: "block".call)
  it_parses "a.foo &block", Call.new("a".call, "foo", block_arg: "block".call)
  it_parses "a.foo(&block)", Call.new("a".call, "foo", block_arg: "block".call)

  it_parses "foo(&.block)", Call.new(nil, "foo", block: Block.new([Var.new("__arg0")], Call.new(Var.new("__arg0"), "block")))
  it_parses "foo &.block", Call.new(nil, "foo", block: Block.new([Var.new("__arg0")], Call.new(Var.new("__arg0"), "block")))
  it_parses "foo &./(1)", Call.new(nil, "foo", block: Block.new([Var.new("__arg0")], Call.new(Var.new("__arg0"), "/", 1.int32)))
  it_parses "foo &.block(1)", Call.new(nil, "foo", block: Block.new([Var.new("__arg0")], Call.new(Var.new("__arg0"), "block", 1.int32)))
  it_parses "foo &.+(2)", Call.new(nil, "foo", block: Block.new([Var.new("__arg0")], Call.new(Var.new("__arg0"), "+", 2.int32)))
  it_parses "foo &.bar.baz", Call.new(nil, "foo", block: Block.new([Var.new("__arg0")], Call.new(Call.new(Var.new("__arg0"), "bar"), "baz")))
  it_parses "foo(&.bar.baz)", Call.new(nil, "foo", block: Block.new([Var.new("__arg0")], Call.new(Call.new(Var.new("__arg0"), "bar"), "baz")))
  it_parses "foo &.block[0]", Call.new(nil, "foo", block: Block.new([Var.new("__arg0")], Call.new(Call.new(Var.new("__arg0"), "block"), "[]", 0.int32)))
  it_parses "foo &.block=(0)", Call.new(nil, "foo", block: Block.new([Var.new("__arg0")], Call.new(Var.new("__arg0"), "block=", 0.int32)))
  it_parses "foo &.block = 0", Call.new(nil, "foo", block: Block.new([Var.new("__arg0")], Call.new(Var.new("__arg0"), "block=", 0.int32)))
  it_parses "foo &.block[0] = 1", Call.new(nil, "foo", block: Block.new([Var.new("__arg0")], Call.new(Call.new(Var.new("__arg0"), "block"), "[]=", 0.int32, 1.int32)))
  it_parses "foo &.[0]", Call.new(nil, "foo", block: Block.new([Var.new("__arg0")], Call.new(Var.new("__arg0"), "[]", 0.int32)))
  it_parses "foo &.[0] = 1", Call.new(nil, "foo", block: Block.new([Var.new("__arg0")], Call.new(Var.new("__arg0"), "[]=", 0.int32, 1.int32)))
  it_parses "foo(&.is_a?(T))", Call.new(nil, "foo", block: Block.new([Var.new("__arg0")], IsA.new(Var.new("__arg0"), "T".path)))
  it_parses "foo(&.responds_to?(:foo))", Call.new(nil, "foo", block: Block.new([Var.new("__arg0")], RespondsTo.new(Var.new("__arg0"), "foo")))
  it_parses "foo &.each {\n}", Call.new(nil, "foo", block: Block.new(["__arg0".var], Call.new("__arg0".var, "each", block: Block.new)))
  it_parses "foo &.each do\nend", Call.new(nil, "foo", block: Block.new(["__arg0".var], Call.new("__arg0".var, "each", block: Block.new)))

  it_parses "foo(a: 1, b: 2)", Call.new(nil, "foo", named_args: [NamedArgument.new("a", 1.int32), NamedArgument.new("b", 2.int32)])
  it_parses "foo(1, a: 1, b: 2)", Call.new(nil, "foo", [1.int32] of ASTNode, named_args: [NamedArgument.new("a", 1.int32), NamedArgument.new("b", 2.int32)])
  it_parses "foo a: 1, b: 2", Call.new(nil, "foo", named_args: [NamedArgument.new("a", 1.int32), NamedArgument.new("b", 2.int32)])
  it_parses "foo 1, a: 1, b: 2", Call.new(nil, "foo", [1.int32] of ASTNode, named_args: [NamedArgument.new("a", 1.int32), NamedArgument.new("b", 2.int32)])
  it_parses "foo 1, a: 1, b: 2\n1", [Call.new(nil, "foo", [1.int32] of ASTNode, named_args: [NamedArgument.new("a", 1.int32), NamedArgument.new("b", 2.int32)]), 1.int32]
  it_parses "foo(a: 1\n)", Call.new(nil, "foo", named_args: [NamedArgument.new("a", 1.int32)])
  it_parses "foo(\na: 1,\n)", Call.new(nil, "foo", named_args: [NamedArgument.new("a", 1.int32)])

  it_parses "x.foo(a: 1, b: 2)", Call.new("x".call, "foo", named_args: [NamedArgument.new("a", 1.int32), NamedArgument.new("b", 2.int32)])
  it_parses "x.foo a: 1, b: 2 ", Call.new("x".call, "foo", named_args: [NamedArgument.new("a", 1.int32), NamedArgument.new("b", 2.int32)])

  it_parses "foo(a: 1, &block)", Call.new(nil, "foo", named_args: [NamedArgument.new("a", 1.int32)], block_arg: "block".call)
  it_parses "foo a: 1, &block", Call.new(nil, "foo", named_args: [NamedArgument.new("a", 1.int32)], block_arg: "block".call)

  it_parses "x = 1; foo x do\nend", [Assign.new("x".var, 1.int32), Call.new(nil, "foo", ["x".var] of ASTNode, Block.new)]
  it_parses "x = 1; foo x { }", [Assign.new("x".var, 1.int32), Call.new(nil, "foo", [Call.new(nil, "x", block: Block.new)] of ASTNode)]
  it_parses "x = 1; foo x {\n}", [Assign.new("x".var, 1.int32), Call.new(nil, "foo", [Call.new(nil, "x", block: Block.new)] of ASTNode)]
  it_parses "foo x do\nend", Call.new(nil, "foo", ["x".call] of ASTNode, Block.new)
  it_parses "foo x, y do\nend", Call.new(nil, "foo", ["x".call, "y".call] of ASTNode, Block.new)
  it_parses "1.x; foo do\nend", [Call.new(1.int32, "x"), Call.new(nil, "foo", block: Block.new)] of ASTNode

  it_parses "foo !false", Call.new(nil, "foo", [Call.new(false.bool, "!")] of ASTNode)
  it_parses "!a && b", And.new(Call.new("a".call, "!"), "b".call)

  it_parses "foo.bar.baz", Call.new(Call.new("foo".call, "bar"), "baz")
  it_parses "f.x Foo.new", Call.new("f".call, "x", [Call.new("Foo".path, "new")] of ASTNode)
  it_parses "f.x = Foo.new", Call.new("f".call, "x=", [Call.new("Foo".path, "new")] of ASTNode)
  it_parses "f.x = - 1", Call.new("f".call, "x=", [Call.new(1.int32, "-")] of ASTNode)

  ["+", "-", "*", "/", "%", "|", "&", "^", "**", "<<", ">>"].each do |op|
    it_parses "f.x #{op}= 2", Call.new("f".call, "x=", Call.new(Call.new("f".call, "x"), op, 2.int32))
  end

  ["/", "<", "<=", "==", "!=", ">", ">=", "+", "-", "*", "/", "!", "~", "%", "&", "|", "^", "**", "==="].each do |op|
    it_parses "def #{op}; end;", Def.new(op)
  end

  it_parses "def %(); end;", Def.new("%")
  it_parses "def /(); end;", Def.new("/")

  ["<<", "<", "<=", "==", ">>", ">", ">=", "+", "-", "*", "/", "%", "|", "&", "^", "**", "==="].each do |op|
    it_parses "1 #{op} 2", Call.new(1.int32, op, 2.int32)
    it_parses "n #{op} 2", Call.new("n".call, op, 2.int32)
  end

  ["bar", "+", "-", "*", "/", "<", "<=", "==", ">", ">=", "%", "|", "&", "^", "**", "===", "!"].each do |name|
    it_parses "foo.#{name}", Call.new("foo".call, name)
    it_parses "foo.#{name} 1, 2", Call.new("foo".call, name, 1.int32, 2.int32)
    it_parses "foo.#{name}(1, 2)", Call.new("foo".call, name, 1.int32, 2.int32)
  end

  ["+", "-", "*", "/", "%", "|", "&", "^", "**", "<<", ">>"].each do |op|
    it_parses "a = 1; a #{op}= 1", [Assign.new("a".var, 1.int32), Assign.new("a".var, Call.new("a".var, op, 1.int32))] of ASTNode
  end

  it_parses "a = 1; a &&= 1", [Assign.new("a".var, 1.int32), And.new("a".var, Assign.new("a".var, 1.int32))]
  it_parses "a = 1; a ||= 1", [Assign.new("a".var, 1.int32), Or.new("a".var, Assign.new("a".var, 1.int32))]

  it_parses "a = 1; a[2] &&= 3", [Assign.new("a".var, 1.int32), And.new(Call.new("a".var, "[]?", 2.int32), Call.new("a".var, "[]=", 2.int32, 3.int32))]
  it_parses "a = 1; a[2] ||= 3", [Assign.new("a".var, 1.int32), Or.new(Call.new("a".var, "[]?", 2.int32), Call.new("a".var, "[]=", 2.int32, 3.int32))]

  it_parses "if foo; 1; end", If.new("foo".call, 1.int32)
  it_parses "if foo\n1\nend", If.new("foo".call, 1.int32)
  it_parses "if foo; 1; else; 2; end", If.new("foo".call, 1.int32, 2.int32)
  it_parses "if foo\n1\nelse\n2\nend", If.new("foo".call, 1.int32, 2.int32)
  it_parses "if foo; 1; elsif bar; 2; else 3; end", If.new("foo".call, 1.int32, If.new("bar".call, 2.int32, 3.int32))

  it_parses "ifdef foo; 1; end", IfDef.new("foo".var, 1.int32)
  it_parses "ifdef foo; 1; else; 2; end", IfDef.new("foo".var, 1.int32, 2.int32)
  it_parses "ifdef foo; 1; elsif bar; 2; else 3; end", IfDef.new("foo".var, 1.int32, IfDef.new("bar".var, 2.int32, 3.int32))
  it_parses "ifdef (!a || b) && c; 1; end", IfDef.new(And.new(Or.new(Not.new("a".var), "b".var), "c".var), 1.int32)
  it_parses "ifdef !(a || b) && c; 1; end", IfDef.new(And.new(Not.new(Or.new("a".var, "b".var)), "c".var), 1.int32)

  it_parses "1 ifdef foo", IfDef.new("foo".var, 1.int32)

  it_parses "include Foo", Include.new("Foo".path)
  it_parses "include Foo\nif true; end", [Include.new("Foo".path), If.new(true.bool)]
  it_parses "extend Foo", Extend.new("Foo".path)
  it_parses "extend Foo\nif true; end", [Extend.new("Foo".path), If.new(true.bool)]
  it_parses "extend self", Extend.new(Self.new)

  it_parses "unless foo; 1; end", Unless.new("foo".call, 1.int32)
  it_parses "unless foo; 1; else; 2; end", Unless.new("foo".call, 1.int32, 2.int32)

  it_parses "class Foo; end", ClassDef.new("Foo".path)
  it_parses "class Foo\nend", ClassDef.new("Foo".path)
  it_parses "class Foo\ndef foo; end; end", ClassDef.new("Foo".path, [Def.new("foo")] of ASTNode)
  it_parses "class Foo < Bar; end", ClassDef.new("Foo".path, superclass: "Bar".path)
  it_parses "class Foo(T); end", ClassDef.new("Foo".path, type_vars: ["T"])
  it_parses "class Foo(T1); end", ClassDef.new("Foo".path, type_vars: ["T1"])
  it_parses "abstract class Foo; end", ClassDef.new("Foo".path, abstract: true)
  it_parses "abstract struct Foo; end", ClassDef.new("Foo".path, abstract: true, struct: true)

  it_parses "struct Foo; end", ClassDef.new("Foo".path, struct: true)

  it_parses "Foo(T)", Generic.new("Foo".path, ["T".path] of ASTNode)
  it_parses "Foo(T | U)", Generic.new("Foo".path, [Union.new(["T".path, "U".path] of ASTNode)] of ASTNode)
  it_parses "Foo(Bar(T | U))", Generic.new("Foo".path, [Generic.new("Bar".path, [Union.new(["T".path, "U".path] of ASTNode)] of ASTNode)] of ASTNode)
  it_parses "Foo(T?)", Generic.new("Foo".path, [Union.new(["T".path, Path.global("Nil")] of ASTNode)] of ASTNode)
  it_parses "Foo(1)", Generic.new("Foo".path, [1.int32] of ASTNode)
  it_parses "Foo(T, 1)", Generic.new("Foo".path, ["T".path, 1.int32] of ASTNode)
  it_parses "Foo(T, U, 1)", Generic.new("Foo".path, ["T".path, "U".path, 1.int32] of ASTNode)
  it_parses "Foo(T, 1, U)", Generic.new("Foo".path, ["T".path, 1.int32, "U".path] of ASTNode)
  it_parses "Foo(typeof(1))", Generic.new("Foo".path, [TypeOf.new([1.int32] of ASTNode)] of ASTNode)
  it_parses "Foo(typeof(1), typeof(2))", Generic.new("Foo".path, [TypeOf.new([1.int32] of ASTNode), TypeOf.new([2.int32] of ASTNode)] of ASTNode)
  it_parses "Foo({X, Y})", Generic.new("Foo".path, [Generic.new(Path.global("Tuple"), ["X".path, "Y".path] of ASTNode)] of ASTNode)
  it_parses "Foo({X, Y})", Generic.new("Foo".path, [Generic.new(Path.global("Tuple"), ["X".path, "Y".path] of ASTNode)] of ASTNode)
  it_parses "Foo({->})", Generic.new("Foo".path, [Generic.new(Path.global("Tuple"), [Fun.new] of ASTNode)] of ASTNode)
  it_parses "Foo({String, ->})", Generic.new("Foo".path, [Generic.new(Path.global("Tuple"), ["String".path, Fun.new] of ASTNode)] of ASTNode)
  it_parses "Foo({String, ->, ->})", Generic.new("Foo".path, [Generic.new(Path.global("Tuple"), ["String".path, Fun.new, Fun.new] of ASTNode)] of ASTNode)
  it_parses "[] of {String, ->}", ArrayLiteral.new([] of ASTNode, Generic.new(Path.global("Tuple"), ["String".path, Fun.new] of ASTNode))
  it_parses "x([] of Foo, Bar.new)", Call.new(nil, "x", ArrayLiteral.new([] of ASTNode, "Foo".path), Call.new("Bar".path, "new"))

  it_parses "module Foo; end", ModuleDef.new("Foo".path)
  it_parses "module Foo\ndef foo; end; end", ModuleDef.new("Foo".path, [Def.new("foo")] of ASTNode)
  it_parses "module Foo(T); end", ModuleDef.new("Foo".path, type_vars: ["T"])

  it_parses "while true; end;", While.new(true.bool)
  it_parses "while true; 1; end;", While.new(true.bool, 1.int32)

  it_parses "until true; end;", Until.new(true.bool)
  it_parses "until true; 1; end;", Until.new(true.bool, 1.int32)

  it_parses "foo do; 1; end", Call.new(nil, "foo", block: Block.new(body: 1.int32))
  it_parses "foo do |a|; 1; end", Call.new(nil, "foo", block: Block.new(["a".var], 1.int32))

  it_parses "foo { 1 }", Call.new(nil, "foo", block: Block.new(body: 1.int32))
  it_parses "foo { |a| 1 }", Call.new(nil, "foo", block: Block.new(["a".var], 1.int32))
  it_parses "foo { |a, b| 1 }", Call.new(nil, "foo", block: Block.new(["a".var, "b".var], 1.int32))
  it_parses "1.foo do; 1; end", Call.new(1.int32, "foo", block: Block.new(body: 1.int32))

  it_parses "1 ? 2 : 3", If.new(1.int32, 2.int32, 3.int32)
  it_parses "1 ? a : b", If.new(1.int32, "a".call, "b".call)
  it_parses "1 ? a : b ? c : 3", If.new(1.int32, "a".call, If.new("b".call, "c".call, 3.int32))
  it_parses "a ? 1 : b ? 2 : c ? 3 : 0", If.new("a".call, 1.int32, If.new("b".call, 2.int32, If.new("c".call, 3.int32, 0.int32)))
  it_parses "a ? 1
             : b", If.new("a".call, 1.int32, "b".call)
  it_parses "a ? 1 :
             b ? 2 :
             c ? 3
             : 0", If.new("a".call, 1.int32, If.new("b".call, 2.int32, If.new("c".call, 3.int32, 0.int32)))
  it_parses "a ? 1
             : b ? 2
             : c ? 3
             : 0", If.new("a".call, 1.int32, If.new("b".call, 2.int32, If.new("c".call, 3.int32, 0.int32)))
  it_parses "a ?
             b ? b1 : b2
             : c ? 3
             : 0", If.new("a".call, If.new("b".call, "b1".call, "b2".call), If.new("c".call, 3.int32, 0.int32))

  it_parses "1 if 3", If.new(3.int32, 1.int32)
  it_parses "1 unless 3", Unless.new(3.int32, 1.int32)
  it_parses "r = 1; r.x += 2", [Assign.new("r".var, 1.int32), Call.new("r".var, "x=", Call.new(Call.new("r".var, "x"), "+", 2.int32))] of ASTNode

  it_parses "foo if 3", If.new(3.int32, "foo".call)
  it_parses "foo unless 3", Unless.new(3.int32, "foo".call)

  it_parses "a = 1; a += 10 if a += 20", [Assign.new("a".var, 1.int32), If.new(Assign.new("a".var, Call.new("a".var, "+", 20.int32)), Assign.new("a".var, Call.new("a".var, "+", 10.int32)))]
  it_parses "puts a if true", If.new(true.bool, Call.new(nil, "puts", "a".call))
  it_parses "puts ::foo", Call.new(nil, "puts", Call.new(nil, "foo", global: true))

  it_parses "puts __FILE__", Call.new(nil, "puts", "/foo/bar/baz.cr".string)
  it_parses "puts __DIR__", Call.new(nil, "puts", "/foo/bar".string)
  it_parses "puts __LINE__", Call.new(nil, "puts", 1.int32)
  it_parses "puts _", Call.new(nil, "puts", Underscore.new)

  it_parses "x = 2; foo do bar x end", [Assign.new("x".var, 2.int32), Call.new(nil, "foo", block: Block.new(body: Call.new(nil, "bar", "x".var)))] of ASTNode

  { {"break", Break}, {"return", Return}, {"next", Next} }.each do |tuple|
    keyword, klass = tuple
    it_parses "#{keyword}", klass.new
    it_parses "#{keyword};", klass.new
    it_parses "#{keyword} 1", klass.new(1.int32)
    it_parses "#{keyword} 1, 2", klass.new(TupleLiteral.new([1.int32, 2.int32] of ASTNode))
    it_parses "#{keyword} {1, 2}", klass.new(TupleLiteral.new([1.int32, 2.int32] of ASTNode))
    it_parses "#{keyword} {1 => 2}", klass.new(HashLiteral.new([HashLiteral::Entry.new(1.int32, 2.int32)]))
    it_parses "#{keyword} 1 if true", If.new(true.bool, klass.new(1.int32))
    it_parses "#{keyword} if true", If.new(true.bool, klass.new)

    assert_syntax_error "a = #{keyword}", "void value expression"
    assert_syntax_error "a = 1; a += #{keyword}", "void value expression"
    assert_syntax_error "yield #{keyword}", "void value expression"
    assert_syntax_error "foo(#{keyword})", "void value expression"
    assert_syntax_error "foo[#{keyword}]", "void value expression"
    assert_syntax_error "foo[1] = #{keyword}", "void value expression"
    assert_syntax_error "if #{keyword}; end", "void value expression"
    assert_syntax_error "unless #{keyword}; end", "void value expression"
    assert_syntax_error "while #{keyword}; end", "void value expression"
    assert_syntax_error "until #{keyword}; end", "void value expression"
    assert_syntax_error "1 if #{keyword}", "void value expression"
    assert_syntax_error "1 unless #{keyword}", "void value expression"
    assert_syntax_error "#{keyword}.foo", "void value expression"
    assert_syntax_error "#{keyword} as Int32", "void value expression"
    assert_syntax_error "#{keyword}[]", "void value expression"
    assert_syntax_error "#{keyword}[0]", "void value expression"
    assert_syntax_error "#{keyword}[0]= 1", "void value expression"
    assert_syntax_error "#{keyword} .. 1", "void value expression"
    assert_syntax_error "#{keyword} ... 1", "void value expression"
    assert_syntax_error "1 .. #{keyword}", "void value expression"
    assert_syntax_error "1 ... #{keyword}", "void value expression"
    assert_syntax_error "#{keyword} ? 1 : 2", "void value expression"
    assert_syntax_error "+#{keyword}", "void value expression"

    ["<<", "<", "<=", "==", ">>", ">", ">=", "+", "-", "*", "/", "%", "|", "&", "^", "**", "==="].each do |op|
      assert_syntax_error "#{keyword} #{op} 1", "void value expression"
    end

    assert_syntax_error "case #{keyword}; when 1; end; end", "void value expression"
    assert_syntax_error "case 1; when #{keyword}; end; end", "void value expression"
  end

  it_parses "yield", Yield.new
  it_parses "yield;", Yield.new
  it_parses "yield 1", Yield.new([1.int32] of ASTNode)
  it_parses "yield 1 if true", If.new(true.bool, Yield.new([1.int32] of ASTNode))
  it_parses "yield if true", If.new(true.bool, Yield.new)

  it_parses "Int", "Int".path

  it_parses "Int[]", Call.new("Int".path, "[]")
  it_parses "def []; end", Def.new("[]")
  it_parses "def []?; end", Def.new("[]?")
  it_parses "def []=(value); end", Def.new("[]=", ["value".arg])
  it_parses "def self.[]; end", Def.new("[]", receiver: "self".var)
  it_parses "def self.[]?; end", Def.new("[]?", receiver: "self".var)

  it_parses "Int[8]", Call.new("Int".path, "[]", 8.int32)
  it_parses "Int[8, 4]", Call.new("Int".path, "[]", 8.int32, 4.int32)
  it_parses "Int[8, 4,]", Call.new("Int".path, "[]", 8.int32, 4.int32)
  it_parses "Int[8]?", Call.new("Int".path, "[]?", 8.int32)
  it_parses "x[0] ? 1 : 0", If.new(Call.new("x".call, "[]", 0.int32), 1.int32, 0.int32)

  it_parses "def [](x); end", Def.new("[]", ["x".arg])

  it_parses "foo[0] = 1", Call.new("foo".call, "[]=", 0.int32, 1.int32)
  it_parses "foo[0] = 1 if 2", If.new(2.int32, Call.new("foo".call, "[]=", 0.int32, 1.int32))

  it_parses "begin; 1; 2; 3; end;", Expressions.new([1.int32, 2.int32, 3.int32] of ASTNode)

  it_parses "self", "self".var

  it_parses "@foo", "@foo".instance_var
  it_parses "@foo = 1", Assign.new("@foo".instance_var, 1.int32)
  it_parses "-@foo", Call.new("@foo".instance_var, "-")

  it_parses "var.@foo", ReadInstanceVar.new("var".call, "@foo")
  it_parses "var.@foo.@bar", ReadInstanceVar.new(ReadInstanceVar.new("var".call, "@foo"), "@bar")

  it_parses "@@foo", "@@foo".class_var
  it_parses "@@foo = 1", Assign.new("@@foo".class_var, 1.int32)
  it_parses "-@@foo", Call.new("@@foo".class_var, "-")

  it_parses "call @foo.bar", Call.new(nil, "call", Call.new("@foo".instance_var, "bar"))
  it_parses "call \"foo\"", Call.new(nil, "call", "foo".string)

  it_parses "def foo; end; if false; 1; else; 2; end", [Def.new("foo", [] of Arg), If.new(false.bool, 1.int32, 2.int32)]

  it_parses "A.new(\"x\", B.new(\"y\"))", Call.new("A".path, "new", "x".string, Call.new("B".path, "new", "y".string))

  it_parses "foo [1]", Call.new(nil, "foo", ([1.int32] of ASTNode).array)
  it_parses "foo.bar [1]", Call.new("foo".call, "bar", ([1.int32] of ASTNode).array)

  it_parses "class Foo; end\nwhile true; end", [ClassDef.new("Foo".path), While.new(true.bool)]
  it_parses "while true; end\nif true; end", [While.new(true.bool), If.new(true.bool)]
  it_parses "(1)\nif true; end", [Expressions.new([1.int32] of ASTNode), If.new(true.bool)]
  it_parses "begin\n1\nend\nif true; end", [1.int32, If.new(true.bool)]

  it_parses "Foo::Bar", ["Foo", "Bar"].path

  it_parses "lib LibC\nend", LibDef.new("LibC")
  it_parses "lib LibC\nfun getchar\nend", LibDef.new("LibC", [FunDef.new("getchar")] of ASTNode)
  it_parses "lib LibC\nfun getchar(...)\nend", LibDef.new("LibC", [FunDef.new("getchar", varargs: true)] of ASTNode)
  it_parses "lib LibC\nfun getchar : Int\nend", LibDef.new("LibC", [FunDef.new("getchar", return_type: "Int".path)] of ASTNode)
  it_parses "lib LibC\nfun getchar : (->)?\nend", LibDef.new("LibC", [FunDef.new("getchar", return_type: Union.new([Fun.new, "Nil".path(true)] of ASTNode))] of ASTNode)
  it_parses "lib LibC\nfun getchar(Int, Float)\nend", LibDef.new("LibC", [FunDef.new("getchar", [Arg.new("", restriction: "Int".path), Arg.new("", restriction: "Float".path)])] of ASTNode)
  it_parses "lib LibC\nfun getchar(a : Int, b : Float)\nend", LibDef.new("LibC", [FunDef.new("getchar", [Arg.new("a", restriction: "Int".path), Arg.new("b", restriction: "Float".path)])] of ASTNode)
  it_parses "lib LibC\nfun getchar(a : Int)\nend", LibDef.new("LibC", [FunDef.new("getchar", [Arg.new("a", restriction: "Int".path)])] of ASTNode)
  it_parses "lib LibC\nfun getchar(a : Int, b : Float) : Int\nend", LibDef.new("LibC", [FunDef.new("getchar", [Arg.new("a", restriction: "Int".path), Arg.new("b", restriction: "Float".path)], "Int".path)] of ASTNode)
  it_parses "lib LibC; fun getchar(a : Int, b : Float) : Int; end", LibDef.new("LibC", [FunDef.new("getchar", [Arg.new("a", restriction: "Int".path), Arg.new("b", restriction: "Float".path)], "Int".path)] of ASTNode)
  it_parses "lib LibC; fun foo(a : Int*); end", LibDef.new("LibC", [FunDef.new("foo", [Arg.new("a", restriction: "Int".path.pointer_of)])] of ASTNode)
  it_parses "lib LibC; fun foo(a : Int**); end", LibDef.new("LibC", [FunDef.new("foo", [Arg.new("a", restriction: "Int".path.pointer_of.pointer_of)])] of ASTNode)
  it_parses "lib LibC; fun foo : Int*; end", LibDef.new("LibC", [FunDef.new("foo", return_type: "Int".path.pointer_of)] of ASTNode)
  it_parses "lib LibC; fun foo : Int**; end", LibDef.new("LibC", [FunDef.new("foo", return_type: "Int".path.pointer_of.pointer_of)] of ASTNode)
  it_parses "lib LibC; fun foo(a : ::B, ::C -> ::D); end", LibDef.new("LibC", [FunDef.new("foo", [Arg.new("a", restriction: Fun.new([Path.global("B"), Path.global("C")] of ASTNode, Path.global("D")))])] of ASTNode)
  it_parses "lib LibC; type A = B; end", LibDef.new("LibC", [TypeDef.new("A", "B".path)] of ASTNode)
  it_parses "lib LibC; type A = B*; end", LibDef.new("LibC", [TypeDef.new("A", "B".path.pointer_of)] of ASTNode)
  it_parses "lib LibC; type A = B**; end", LibDef.new("LibC", [TypeDef.new("A", "B".path.pointer_of.pointer_of)] of ASTNode)
  it_parses "lib LibC; type A = B.class; end", LibDef.new("LibC", [TypeDef.new("A", Metaclass.new("B".path))] of ASTNode)
  it_parses "lib LibC; struct Foo; end end", LibDef.new("LibC", [StructDef.new("Foo")] of ASTNode)
  it_parses "lib LibC; struct Foo; x : Int; y : Float; end end", LibDef.new("LibC", [StructDef.new("Foo", [Arg.new("x", restriction: "Int".path), Arg.new("y", restriction: "Float".path)] of ASTNode)] of ASTNode)
  it_parses "lib LibC; struct Foo; x : Int*; end end", LibDef.new("LibC", [StructDef.new("Foo", Expressions.from(Arg.new("x", restriction: "Int".path.pointer_of)))] of ASTNode)
  it_parses "lib LibC; struct Foo; x : Int**; end end", LibDef.new("LibC", [StructDef.new("Foo", Expressions.from(Arg.new("x", restriction: "Int".path.pointer_of.pointer_of)))] of ASTNode)
  it_parses "lib LibC; struct Foo; x, y, z : Int; end end", LibDef.new("LibC", [StructDef.new("Foo", [Arg.new("x", restriction: "Int".path), Arg.new("y", restriction: "Int".path), Arg.new("z", restriction: "Int".path)] of ASTNode)] of ASTNode)
  it_parses "lib LibC; union Foo; end end", LibDef.new("LibC", [UnionDef.new("Foo")] of ASTNode)
  it_parses "lib LibC; enum Foo; A\nB, C\nD = 1; end end", LibDef.new("LibC", [EnumDef.new("Foo".path, [Arg.new("A"), Arg.new("B"), Arg.new("C"), Arg.new("D", 1.int32)] of ASTNode)] of ASTNode)
  it_parses "lib LibC; enum Foo; A = 1, B; end end", LibDef.new("LibC", [EnumDef.new("Foo".path, [Arg.new("A", 1.int32), Arg.new("B")] of ASTNode)] of ASTNode)
  it_parses "lib LibC; Foo = 1; end", LibDef.new("LibC", [Assign.new("Foo".path, 1.int32)] of ASTNode)
  it_parses "lib LibC\nfun getch = GetChar\nend", LibDef.new("LibC", [FunDef.new("getch", real_name: "GetChar")] of ASTNode)
  it_parses %(lib LibC\nfun getch = "get.char"\nend), LibDef.new("LibC", [FunDef.new("getch", real_name: "get.char")] of ASTNode)
  it_parses %(lib LibC\nfun getch = "get.char" : Int32\nend), LibDef.new("LibC", [FunDef.new("getch", return_type: "Int32".path, real_name: "get.char")] of ASTNode)
  it_parses %(lib LibC\nfun getch = "get.char"(x : Int32)\nend), LibDef.new("LibC", [FunDef.new("getch", [Arg.new("x", restriction: "Int32".path)], real_name: "get.char")] of ASTNode)
  it_parses "lib LibC\n$errno : Int32\n$errno2 : Int32\nend", LibDef.new("LibC", [ExternalVar.new("errno", "Int32".path), ExternalVar.new("errno2", "Int32".path)] of ASTNode)
  it_parses "lib LibC\n$errno : B, C -> D\nend", LibDef.new("LibC", [ExternalVar.new("errno", Fun.new(["B".path, "C".path] of ASTNode, "D".path))] of ASTNode)
  it_parses "lib LibC\n$errno = Foo : Int32\nend", LibDef.new("LibC", [ExternalVar.new("errno", "Int32".path, "Foo")] of ASTNode)
  it_parses "lib LibC\nalias Foo = Bar\nend", LibDef.new("LibC", [Alias.new("Foo", "Bar".path)] of ASTNode)
  it_parses "lib LibC; struct Foo; ifdef cond; a : Int32; else; b : Float64; end; end; end", LibDef.new("LibC", [StructDef.new("Foo", IfDef.new("cond".var, Arg.new("a", restriction: "Int32".path), Arg.new("b", restriction: "Float64".path)))] of ASTNode)
  it_parses "lib LibC\nstruct Foo\nifdef cond\na : Int32\nelse\nb : Float64\nend\nend\nend", LibDef.new("LibC", [StructDef.new("Foo", IfDef.new("cond".var, Arg.new("a", restriction: "Int32".path), Arg.new("b", restriction: "Float64".path)))] of ASTNode)
  it_parses "lib LibC; struct Foo; include Bar; end; end", LibDef.new("LibC", [StructDef.new("Foo", Include.new("Bar".path))] of ASTNode)

  it_parses "lib LibC\nifdef foo\ntype A = B\nend\nend", LibDef.new("LibC", [IfDef.new("foo".var, TypeDef.new("A", "B".path))] of ASTNode)

  it_parses "fun foo(x : Int32) : Int64\nx\nend", FunDef.new("foo", [Arg.new("x", restriction: "Int32".path)], "Int64".path, body: "x".var)

  it_parses "1 .. 2", RangeLiteral.new(1.int32, 2.int32, false)
  it_parses "1 ... 2", RangeLiteral.new(1.int32, 2.int32, true)

  it_parses "A = 1", Assign.new("A".path, 1.int32)

  it_parses "puts %w(one two)", Call.new(nil, "puts", (["one".string, "two".string] of ASTNode).array_of(Path.global("String")))
  it_parses "puts %w{one two}", Call.new(nil, "puts", (["one".string, "two".string] of ASTNode).array_of(Path.global("String")))
  it_parses "puts %i(one two)", Call.new(nil, "puts", (["one".symbol, "two".symbol] of ASTNode).array_of(Path.global("Symbol")))
  it_parses "puts {{1}}", Call.new(nil, "puts", MacroExpression.new(1.int32))
  it_parses "puts {{\n1\n}}", Call.new(nil, "puts", MacroExpression.new(1.int32))
  it_parses "puts {{*1}}", Call.new(nil, "puts", MacroExpression.new(1.int32.splat))
  it_parses "{{a = 1 if 2}}", MacroExpression.new(If.new(2.int32, Assign.new("a".var, 1.int32)))
  it_parses "{% a = 1 %}", MacroExpression.new(Assign.new("a".var, 1.int32), output: false)
  it_parses "{%\na = 1\n%}", MacroExpression.new(Assign.new("a".var, 1.int32), output: false)
  it_parses "{% a = 1 if 2 %}", MacroExpression.new(If.new(2.int32, Assign.new("a".var, 1.int32)), output: false)
  it_parses "{% if 1; 2; end %}", MacroExpression.new(If.new(1.int32, 2.int32), output: false)
  it_parses "{% unless 1; 2; end %}", MacroExpression.new(If.new(1.int32, Nop.new, 2.int32), output: false)
  it_parses "{%\n1\n2\n3\n%}", MacroExpression.new(Expressions.new([1.int32, 2.int32, 3.int32] of ASTNode), output: false)

  it_parses "[] of Int", ([] of ASTNode).array_of("Int".path)
  it_parses "[1, 2] of Int", ([1.int32, 2.int32] of ASTNode).array_of("Int".path)

  it_parses "::A::B", Path.global(["A", "B"])

  it_parses "$foo", Global.new("$foo")

  it_parses "macro foo;end", Macro.new("foo", [] of Arg, Expressions.from([] of ASTNode))
  it_parses %(macro foo; 1 + 2; end), Macro.new("foo", [] of Arg, Expressions.from([" 1 + 2; ".macro_literal] of ASTNode))
  it_parses %(macro foo x; 1 + 2; end), Macro.new("foo", ([Arg.new("x")]), Expressions.from([" 1 + 2; ".macro_literal] of ASTNode))
  it_parses %(macro foo x\n 1 + 2; end), Macro.new("foo", ([Arg.new("x")]), Expressions.from([" 1 + 2; ".macro_literal] of ASTNode))
  it_parses %(macro foo(x); 1 + 2; end), Macro.new("foo", ([Arg.new("x")]), Expressions.from([" 1 + 2; ".macro_literal] of ASTNode))
  it_parses %(macro foo(x)\n 1 + 2; end), Macro.new("foo", ([Arg.new("x")]), Expressions.from([" 1 + 2; ".macro_literal] of ASTNode))
  it_parses "macro foo; 1 + 2 {{foo}} 3 + 4; end", Macro.new("foo", [] of Arg, Expressions.from([" 1 + 2 ".macro_literal, MacroExpression.new("foo".var), " 3 + 4; ".macro_literal] of ASTNode))
  it_parses "macro foo; 1 + 2 {{ foo }} 3 + 4; end", Macro.new("foo", [] of Arg, Expressions.from([" 1 + 2 ".macro_literal, MacroExpression.new("foo".var), " 3 + 4; ".macro_literal] of ASTNode))
  it_parses "macro foo;bar{% for x in y %}body{% end %}baz;end", Macro.new("foo", [] of Arg, Expressions.from(["bar".macro_literal, MacroFor.new(["x".var], "y".var, "body".macro_literal), "baz;".macro_literal] of ASTNode))
  it_parses "macro foo;bar{% for x, y in z %}body{% end %}baz;end", Macro.new("foo", [] of Arg, Expressions.from(["bar".macro_literal, MacroFor.new(["x".var, "y".var], "z".var, "body".macro_literal), "baz;".macro_literal] of ASTNode))
  it_parses "macro foo;bar{% if x %}body{% end %}baz;end", Macro.new("foo", [] of Arg, Expressions.from(["bar".macro_literal, MacroIf.new("x".var, "body".macro_literal), "baz;".macro_literal] of ASTNode))
  it_parses "macro foo;bar{% if x %}body{% else %}body2{%end%}baz;end", Macro.new("foo", [] of Arg, Expressions.from(["bar".macro_literal, MacroIf.new("x".var, "body".macro_literal, "body2".macro_literal), "baz;".macro_literal] of ASTNode))
  it_parses "macro foo;bar{% if x %}body{% elsif y %}body2{%end%}baz;end", Macro.new("foo", [] of Arg, Expressions.from(["bar".macro_literal, MacroIf.new("x".var, "body".macro_literal, MacroIf.new("y".var, "body2".macro_literal)), "baz;".macro_literal] of ASTNode))
  it_parses "macro foo;bar{% if x %}body{% elsif y %}body2{% else %}body3{%end%}baz;end", Macro.new("foo", [] of Arg, Expressions.from(["bar".macro_literal, MacroIf.new("x".var, "body".macro_literal, MacroIf.new("y".var, "body2".macro_literal, "body3".macro_literal)), "baz;".macro_literal] of ASTNode))
  it_parses "macro foo;bar{% unless x %}body{% end %}baz;end", Macro.new("foo", [] of Arg, Expressions.from(["bar".macro_literal, MacroIf.new("x".var, Nop.new, "body".macro_literal), "baz;".macro_literal] of ASTNode))

  it_parses "macro foo;bar{% for x in y %}\\  \n   body{% end %}baz;end", Macro.new("foo", [] of Arg, Expressions.from(["bar".macro_literal, MacroFor.new(["x".var], "y".var, "body".macro_literal), "baz;".macro_literal] of ASTNode))
  it_parses "macro foo;bar{% for x in y %}\\  \n   body{% end %}\\   baz;end", Macro.new("foo", [] of Arg, Expressions.from(["bar".macro_literal, MacroFor.new(["x".var], "y".var, "body".macro_literal), "baz;".macro_literal] of ASTNode))
  it_parses "macro foo; 1 + 2 {{foo}}\\ 3 + 4; end", Macro.new("foo", [] of Arg, Expressions.from([" 1 + 2 ".macro_literal, MacroExpression.new("foo".var), "3 + 4; ".macro_literal] of ASTNode))

  it_parses "macro def foo : String; 1; end", Def.new("foo", body: [MacroLiteral.new(" 1; ")] of ASTNode, return_type: "String".path, macro_def: true)
  it_parses "macro def foo(x) : String; 1; end", Def.new("foo", ["x".arg], [MacroLiteral.new(" 1; ")] of ASTNode, return_type: "String".path, macro_def: true)

  it_parses "def foo : Int32\n1\nend", Def.new("foo", body: 1.int32, return_type: "Int32".path)
  it_parses "def foo(x) : Int32\n1\nend", Def.new("foo", args: ["x".arg], body: 1.int32, return_type: "Int32".path)

  it_parses "abstract def foo : Int32", Def.new("foo", return_type: "Int32".path, abstract: true)
  it_parses "abstract def foo(x) : Int32", Def.new("foo", args: ["x".arg], return_type: "Int32".path, abstract: true)

  it_parses "{% for x in y %}body{% end %}", MacroFor.new(["x".var], "y".var, "body".macro_literal)
  it_parses "{% if x %}body{% end %}", MacroIf.new("x".var, "body".macro_literal)
  it_parses "{{ foo }}", MacroExpression.new("foo".var)

  it_parses "macro foo;%var;end", Macro.new("foo", [] of Arg, Expressions.from([MacroVar.new("var"), MacroLiteral.new(";")] of ASTNode))
  it_parses "macro foo;%var{1, x} = hello;end", Macro.new("foo", [] of Arg, Expressions.from([MacroVar.new("var", [1.int32, "x".var] of ASTNode), MacroLiteral.new(" = hello;")] of ASTNode))

  it_parses "a = 1; pointerof(a)", [Assign.new("a".var, 1.int32), PointerOf.new("a".var)]
  it_parses "pointerof(@a)", PointerOf.new("@a".instance_var)
  it_parses "a = 1; pointerof(a)", [Assign.new("a".var, 1.int32), PointerOf.new("a".var)]
  it_parses "pointerof(@a)", PointerOf.new("@a".instance_var)

  it_parses "sizeof(X)", SizeOf.new("X".path)
  it_parses "instance_sizeof(X)", InstanceSizeOf.new("X".path)

  it_parses "foo.is_a?(Const)", IsA.new("foo".call, "Const".path)
  it_parses "foo.is_a?(Foo | Bar)", IsA.new("foo".call, Union.new(["Foo".path, "Bar".path] of ASTNode))
  it_parses "foo.is_a? Const", IsA.new("foo".call, "Const".path)
  it_parses "foo.responds_to?(:foo)", RespondsTo.new("foo".call, "foo")
  it_parses "foo.responds_to? :foo", RespondsTo.new("foo".call, "foo")
  it_parses "if foo.responds_to? :foo\nx = 1\nend", If.new(RespondsTo.new("foo".call, "foo"), Assign.new("x".var, 1.int32))

  it_parses "is_a?(Const)", IsA.new("self".var, "Const".path)
  it_parses "responds_to?(:foo)", RespondsTo.new("self".var, "foo")

  it_parses "/foo/", regex("foo")
  it_parses "/foo/i", regex("foo", Regex::Options::IGNORE_CASE)
  it_parses "/foo/m", regex("foo", Regex::Options::MULTILINE)
  it_parses "/foo/x", regex("foo", Regex::Options::EXTENDED)
  it_parses "/foo/imximx", regex("foo", Regex::Options::IGNORE_CASE | Regex::Options::MULTILINE | Regex::Options::EXTENDED)
  it_parses "/fo\\so/", regex("fo\\so")
  it_parses "/fo\#{1}o/", RegexLiteral.new(StringInterpolation.new(["fo".string, 1.int32, "o".string] of ASTNode))
  it_parses "/(fo\#{\"bar\"}\#{1}o)/", RegexLiteral.new(StringInterpolation.new(["(fo".string, "bar".string, 1.int32, "o)".string] of ASTNode))
  it_parses "%r(foo(bar))", regex("foo(bar)")
  it_parses "/ /", regex(" ")
  it_parses "/ hi /", regex(" hi ")
  it_parses "self / number", Call.new("self".var, "/", "number".call)
  it_parses "a == / /", Call.new("a".call, "==", regex(" "))
  it_parses "/ /", regex(" ")
  it_parses "/ /; / /", [regex(" "), regex(" ")] of ASTNode
  it_parses "/ /\n/ /", [regex(" "), regex(" ")] of ASTNode
  it_parses "a = / /", Assign.new("a".var, regex(" "))
  it_parses "a; if / /; / /; elsif / /; / /; end", ["a".call, If.new(regex(" "), regex(" "), If.new(regex(" "), regex(" ")))]
  it_parses "a; if / /\n/ /\nelsif / /\n/ /\nend", ["a".call, If.new(regex(" "), regex(" "), If.new(regex(" "), regex(" ")))]
  it_parses "a; while / /; / /; end", ["a".call, While.new(regex(" "), regex(" "))]
  it_parses "a\nwhile / /\n/ /\nend", ["a".call, While.new(regex(" "), regex(" "))]
  it_parses "[/ /, / /]", ArrayLiteral.new([regex(" "), regex(" ")] of ASTNode)
  it_parses "{/ / => / /, / / => / /}", HashLiteral.new([HashLiteral::Entry.new(regex(" "), regex(" ")), HashLiteral::Entry.new(regex(" "), regex(" "))])
  it_parses "{/ /, / /}", TupleLiteral.new([regex(" "), regex(" ")] of ASTNode)
  it_parses "begin; / /; end", regex(" ")
  it_parses "begin\n/ /\nend", regex(" ")

  it_parses "1 =~ 2", Call.new(1.int32, "=~", 2.int32)
  it_parses "1.=~(2)", Call.new(1.int32, "=~", 2.int32)
  it_parses "def =~; end", Def.new("=~", [] of Arg)

  it_parses "foo $a", Call.new(nil, "foo", Global.new("$a"))

  it_parses "$~", Call.new("$~".var, "not_nil!")
  it_parses "$~.foo", Call.new(Call.new("$~".var, "not_nil!"), "foo")
  it_parses "$1", Call.new(Call.new("$~".var, "not_nil!"), "[]", 1.int32)
  it_parses "$1?", Call.new(Call.new("$~".var, "not_nil!"), "[]?", 1.int32)
  it_parses "foo $1", Call.new(nil, "foo", Call.new(Call.new("$~".var, "not_nil!"), "[]", 1.int32))
  it_parses "$~ = 1", Assign.new("$~".var, 1.int32)

  it_parses "foo /a/", Call.new(nil, "foo", regex("a"))
  it_parses "foo(/a/)", Call.new(nil, "foo", regex("a"))
  it_parses "foo(/ /)", Call.new(nil, "foo", regex(" "))
  it_parses "foo(/ /, / /)", Call.new(nil, "foo", [regex(" "), regex(" ")] of ASTNode)
  it_parses "foo a, / /", Call.new(nil, "foo", ["a".call, regex(" ")] of ASTNode)

  it_parses "$?", Call.new("$?".var, "not_nil!")
  it_parses "$?.foo", Call.new(Call.new("$?".var, "not_nil!"), "foo")
  it_parses "foo $?", Call.new(nil, "foo", Call.new("$?".var, "not_nil!"))
  it_parses "$? = 1", Assign.new("$?".var, 1.int32)

  it_parses "$0", Path.global("PROGRAM_NAME")
  it_parses "foo $0", Call.new(nil, "foo", Path.global("PROGRAM_NAME"))

  it_parses "foo out x; x", [Call.new(nil, "foo", Out.new("x".var)), "x".var]
  it_parses "foo(out x); x", [Call.new(nil, "foo", Out.new("x".var)), "x".var]
  it_parses "foo out @x; @x", [Call.new(nil, "foo", Out.new("@x".instance_var)), "@x".instance_var]
  it_parses "foo(out @x); @x", [Call.new(nil, "foo", Out.new("@x".instance_var)), "@x".instance_var]
  it_parses "foo out _", Call.new(nil, "foo", Out.new(Underscore.new))

  it_parses "{1 => 2, 3 => 4}", HashLiteral.new([HashLiteral::Entry.new(1.int32, 2.int32), HashLiteral::Entry.new(3.int32, 4.int32)])
  it_parses "{a: 1, b: 2}", HashLiteral.new([HashLiteral::Entry.new("a".symbol, 1.int32), HashLiteral::Entry.new("b".symbol, 2.int32)])
  it_parses "{a: 1, 3 => 4, b: 2}", HashLiteral.new([HashLiteral::Entry.new("a".symbol, 1.int32), HashLiteral::Entry.new(3.int32, 4.int32), HashLiteral::Entry.new("b".symbol, 2.int32)])
  it_parses "{A: 1, 3 => 4, B: 2}", HashLiteral.new([HashLiteral::Entry.new("A".symbol, 1.int32), HashLiteral::Entry.new(3.int32, 4.int32), HashLiteral::Entry.new("B".symbol, 2.int32)])
  it_parses %({"foo": 1}), HashLiteral.new([HashLiteral::Entry.new("foo".string, 1.int32)])
  it_parses %({"foo": 1, "bar": 2}), HashLiteral.new([HashLiteral::Entry.new("foo".string, 1.int32), HashLiteral::Entry.new("bar".string, 2.int32)])
  it_parses %({A::B => 1, C::D => 2}), HashLiteral.new([HashLiteral::Entry.new(Path.new(["A", "B"]), 1.int32), HashLiteral::Entry.new(Path.new(["C", "D"]), 2.int32)])

  it_parses "{} of Int => Double", HashLiteral.new([] of HashLiteral::Entry, of: HashLiteral::Entry.new("Int".path, "Double".path))

  it_parses "require \"foo\"", Require.new("foo")
  it_parses "require \"foo\"; [1]", [Require.new("foo"), ([1.int32] of ASTNode).array]

  it_parses "case 1; when 1; 2; else; 3; end", Case.new(1.int32, [When.new([1.int32] of ASTNode, 2.int32)], 3.int32)
  it_parses "case 1; when 0, 1; 2; else; 3; end", Case.new(1.int32, [When.new([0.int32, 1.int32] of ASTNode, 2.int32)], 3.int32)
  it_parses "case 1\nwhen 1\n2\nelse\n3\nend", Case.new(1.int32, [When.new([1.int32] of ASTNode, 2.int32)], 3.int32)
  it_parses "case 1\nwhen 1\n2\nend", Case.new(1.int32, [When.new([1.int32] of ASTNode, 2.int32)])
  it_parses "case / /; when / /; / /; else; / /; end", Case.new(regex(" "), [When.new([regex(" ")] of ASTNode, regex(" "))], regex(" "))
  it_parses "case / /\nwhen / /\n/ /\nelse\n/ /\nend", Case.new(regex(" "), [When.new([regex(" ")] of ASTNode, regex(" "))], regex(" "))

  it_parses "case 1; when 1 then 2; else; 3; end", Case.new(1.int32, [When.new([1.int32] of ASTNode, 2.int32)], 3.int32)
  it_parses "case 1\nwhen 1\n2\nend\nif a\nend", [Case.new(1.int32, [When.new([1.int32] of ASTNode, 2.int32)]), If.new("a".call)]
  it_parses "case\n1\nwhen 1\n2\nend\nif a\nend", [Case.new(1.int32, [When.new([1.int32] of ASTNode, 2.int32)]), If.new("a".call)]

  it_parses "case 1\nwhen .foo\n2\nend", Case.new(1.int32, [When.new([Call.new(ImplicitObj.new, "foo")] of ASTNode, 2.int32)])
  it_parses "case when 1\n2\nend", Case.new(nil, [When.new([1.int32] of ASTNode, 2.int32)])
  it_parses "case \nwhen 1\n2\nend", Case.new(nil, [When.new([1.int32] of ASTNode, 2.int32)])

  it_parses "def foo(x); end; x", [Def.new("foo", ["x".arg]), "x".call]
  it_parses "def foo; / /; end", Def.new("foo", body: regex(" "))

  it_parses "\"foo\#{bar}baz\"", StringInterpolation.new(["foo".string, "bar".call, "baz".string])

  # When interpolating a string we don't necessarily need interpolation.
  # This is useful for example when interpolating __FILE__ and __DIR__
  it_parses "\"foo\#{\"bar\"}baz\"", "foobarbaz".string

  it_parses "lib LibFoo\nend\nif true\nend", [LibDef.new("LibFoo"), If.new(true.bool)]

  it_parses "foo(\n1\n)", Call.new(nil, "foo", 1.int32)

  it_parses "a = 1\nfoo - a", [Assign.new("a".var, 1.int32), Call.new("foo".call, "-", "a".var)]
  it_parses "a = 1\nfoo -a", [Assign.new("a".var, 1.int32), Call.new(nil, "foo", Call.new("a".var, "-"))]

  it_parses "a :: Foo", DeclareVar.new("a".var, "Foo".path)
  it_parses "a :: Foo | Int32", DeclareVar.new("a".var, Union.new(["Foo".path, "Int32".path] of ASTNode))
  it_parses "@a :: Foo | Int32", DeclareVar.new("@a".instance_var, Union.new(["Foo".path, "Int32".path] of ASTNode))

  it_parses "()", NilLiteral.new
  it_parses "(1; 2; 3)", [1.int32, 2.int32, 3.int32] of ASTNode

  it_parses "begin; rescue; end", ExceptionHandler.new(Nop.new, [Rescue.new])
  it_parses "begin; 1; rescue; 2; end", ExceptionHandler.new(1.int32, [Rescue.new(2.int32)])
  it_parses "begin; 1; ensure; 2; end", ExceptionHandler.new(1.int32, ensure: 2.int32)
  it_parses "begin\n1\nensure\n2\nend", ExceptionHandler.new(1.int32, ensure: 2.int32)
  it_parses "begin; 1; rescue Foo; 2; end", ExceptionHandler.new(1.int32, [Rescue.new(2.int32, ["Foo".path] of ASTNode)])
  it_parses "begin; 1; rescue Foo | Bar; 2; end", ExceptionHandler.new(1.int32, [Rescue.new(2.int32, ["Foo".path, "Bar".path] of ASTNode)])
  it_parses "begin; 1; rescue ex : Foo | Bar; 2; end", ExceptionHandler.new(1.int32, [Rescue.new(2.int32, ["Foo".path, "Bar".path] of ASTNode, "ex")])
  it_parses "begin; 1; rescue ex; 2; end", ExceptionHandler.new(1.int32, [Rescue.new(2.int32, nil, "ex")])
  it_parses "begin; 1; rescue; 2; else; 3; end", ExceptionHandler.new(1.int32, [Rescue.new(2.int32)], 3.int32)
  it_parses "begin; 1; rescue ex; 2; end; ex", [ExceptionHandler.new(1.int32, [Rescue.new(2.int32, nil, "ex")]), "ex".var]

  it_parses "def foo(); 1; rescue; 2; end", Def.new("foo", body: ExceptionHandler.new(1.int32, [Rescue.new(2.int32)]))

  it_parses "1 rescue 2", ExceptionHandler.new(1.int32, [Rescue.new(2.int32)])
  it_parses "x = 1 rescue 2", Assign.new("x".var, ExceptionHandler.new(1.int32, [Rescue.new(2.int32)]))
  it_parses "x = 1 ensure 2", Assign.new("x".var, ExceptionHandler.new(1.int32, ensure: 2.int32))
  it_parses "a = 1; a rescue a", [Assign.new("a".var, 1.int32), ExceptionHandler.new("a".var, [Rescue.new("a".var)])]
  it_parses "a = 1; yield a rescue a", [Assign.new("a".var, 1.int32), ExceptionHandler.new(Yield.new(["a".var] of ASTNode), [Rescue.new("a".var)])]

  it_parses "1 ensure 2", ExceptionHandler.new(1.int32, ensure: 2.int32)
  it_parses "1 rescue 2", ExceptionHandler.new(1.int32, [Rescue.new(2.int32)])

  it_parses "foo ensure 2", ExceptionHandler.new("foo".call, ensure: 2.int32)
  it_parses "foo rescue 2", ExceptionHandler.new("foo".call, [Rescue.new(2.int32)])

  it_parses "a = 1; a ensure a", [Assign.new("a".var, 1.int32), ExceptionHandler.new("a".var, ensure: "a".var)]
  it_parses "a = 1; yield a ensure a", [Assign.new("a".var, 1.int32), ExceptionHandler.new(Yield.new(["a".var] of ASTNode), ensure: "a".var)]

  it_parses "1 <= 2 <= 3", Call.new(Call.new(1.int32, "<=", 2.int32), "<=", 3.int32)
  it_parses "1 == 2 == 3 == 4", Call.new(Call.new(Call.new(1.int32, "==", 2.int32), "==", 3.int32), "==", 4.int32)

  it_parses "-> do end", FunLiteral.new
  it_parses "-> { }", FunLiteral.new
  it_parses "->() { }", FunLiteral.new
  it_parses "->(x : Int32) { }", FunLiteral.new(Def.new("->", [Arg.new("x", restriction: "Int32".path)]))
  it_parses "->(x : Int32) { x }", FunLiteral.new(Def.new("->", [Arg.new("x", restriction: "Int32".path)], "x".var))
  it_parses "->(x) { x }", FunLiteral.new(Def.new("->", [Arg.new("x")], "x".var))
  it_parses "x = 1; ->{ x }", [Assign.new("x".var, 1.int32), FunLiteral.new(Def.new("->", body: "x".var))]

  it_parses "->foo", FunPointer.new(nil, "foo")
  it_parses "->Foo.foo", FunPointer.new("Foo".path, "foo")
  it_parses "->Foo::Bar::Baz.foo", FunPointer.new(["Foo", "Bar", "Baz"].path, "foo")
  it_parses "->foo(Int32, Float64)", FunPointer.new(nil, "foo", ["Int32".path, "Float64".path] of ASTNode)
  it_parses "foo = 1; ->foo.bar(Int32)", [Assign.new("foo".var, 1.int32), FunPointer.new("foo".var, "bar", ["Int32".path] of ASTNode)]
  it_parses "->foo(Void*)", FunPointer.new(nil, "foo", ["Void".path.pointer_of] of ASTNode)
  it_parses "call ->foo", Call.new(nil, "call", FunPointer.new(nil, "foo"))
  it_parses "[] of ->\n", ArrayLiteral.new(of: Fun.new)

  it_parses "foo.bar = {} of Int32 => Int32", Call.new("foo".call, "bar=", HashLiteral.new(of: HashLiteral::Entry.new("Int32".path, "Int32".path)))

  it_parses "alias Foo = Bar", Alias.new("Foo", "Bar".path)

  it_parses "def foo\n1\nend\nif 1\nend", [Def.new("foo", body: 1.int32), If.new(1.int32)] of ASTNode

  it_parses "1 as Bar", Cast.new(1.int32, "Bar".path)
  it_parses "foo as Bar", Cast.new("foo".call, "Bar".path)
  it_parses "foo.bar as Bar", Cast.new(Call.new("foo".call, "bar"), "Bar".path)

  it_parses "typeof(1)", TypeOf.new([1.int32] of ASTNode)

  it_parses "puts ~1", Call.new(nil, "puts", Call.new(1.int32, "~"))

  it_parses "foo\n.bar", Call.new("foo".call, "bar")
  it_parses "foo\n   .bar", Call.new("foo".call, "bar")
  it_parses "foo\n\n  .bar", Call.new("foo".call, "bar")
  it_parses "foo\n  #comment\n  .bar", Call.new("foo".call, "bar")

  it_parses "{1}", TupleLiteral.new([1.int32] of ASTNode)
  it_parses "{1, 2, 3}", TupleLiteral.new([1.int32, 2.int32, 3.int32] of ASTNode)
  it_parses "{A::B}", TupleLiteral.new([Path.new(["A", "B"])] of ASTNode)
  it_parses "{\n1,\n2\n}", TupleLiteral.new([1.int32, 2.int32] of ASTNode)

  it_parses "foo { a = 1 }; a", [Call.new(nil, "foo", block: Block.new(body: Assign.new("a".var, 1.int32))), "a".call] of ASTNode

  it_parses "lib LibC; ifdef foo; $foo : Int32; else; $foo : Float64; end; end", LibDef.new("LibC", IfDef.new("foo".var, ExternalVar.new("foo", "Int32".path), ExternalVar.new("foo", "Float64".path)))

  it_parses "foo.bar(1).baz", Call.new(Call.new("foo".call, "bar", 1.int32), "baz")

  it_parses "b.c ||= 1", Or.new(Call.new("b".call, "c"), Call.new("b".call, "c=", 1.int32))
  it_parses "b.c &&= 1", And.new(Call.new("b".call, "c"), Call.new("b".call, "c=", 1.int32))

  it_parses "a = 1; class Foo; @x = a; end", [Assign.new("a".var, 1.int32), ClassDef.new("Foo".path, Assign.new("@x".instance_var, "a".call))]

  it_parses "undef foo", Undef.new("foo")
  it_parses "undef foo\nfoo", [Undef.new("foo"), "foo".call]

  it_parses "@[Foo]", Attribute.new("Foo")
  it_parses "@[Foo()]", Attribute.new("Foo")
  it_parses "@[Foo(1)]", Attribute.new("Foo", [1.int32] of ASTNode)
  it_parses "@[Foo(\"hello\")]", Attribute.new("Foo", ["hello".string] of ASTNode)
  it_parses "@[Foo(1, foo: 2)]", Attribute.new("Foo", [1.int32] of ASTNode, [NamedArgument.new("foo", 2.int32)])
  it_parses "@[Foo(1, foo: 2\n)]", Attribute.new("Foo", [1.int32] of ASTNode, [NamedArgument.new("foo", 2.int32)])

  it_parses "lib LibC\n@[Bar]; end", LibDef.new("LibC", Attribute.new("Bar"))

  it_parses "Foo(_)", Generic.new("Foo".path, [Underscore.new] of ASTNode)

  it_parses "{% if true %}\n{% end %}\n{% if true %}\n{% end %}", [MacroIf.new(true.bool, MacroLiteral.new("\n")), MacroIf.new(true.bool, MacroLiteral.new("\n"))] of ASTNode
  it_parses "fun foo : Int32; 1; end; 2", [FunDef.new("foo", return_type: "Int32".path, body: 1.int32), 2.int32]

  it_parses "[] of ->;", ArrayLiteral.new([] of ASTNode, Fun.new)
  it_parses "[] of ->\n1", [ArrayLiteral.new([] of ASTNode, Fun.new), 1.int32]

  it_parses "def foo(x, *y); 1; end", Def.new("foo", [Arg.new("x"), Arg.new("y")], 1.int32, splat_index: 1)
  it_parses "macro foo(x, *y);end", Macro.new("foo", [Arg.new("x"), Arg.new("y")], splat_index: 1)

  it_parses "def foo *y; 1; end", Def.new("foo", [Arg.new("y")], 1.int32, splat_index: 0)
  it_parses "macro foo *y;end", Macro.new("foo", [Arg.new("y")], splat_index: 0)

  it_parses "def foo(x = 1, *y); 1; end", Def.new("foo", [Arg.new("x", 1.int32), Arg.new("y")], 1.int32, splat_index: 1)
  it_parses "def foo(x, *y : Int32); 1; end", Def.new("foo", [Arg.new("x"), Arg.new("y", restriction: "Int32".path)], 1.int32, splat_index: 1)

  it_parses "foo *bar", Call.new(nil, "foo", "bar".call.splat)
  it_parses "foo(*bar)", Call.new(nil, "foo", "bar".call.splat)
  it_parses "foo x, *bar", Call.new(nil, "foo", "x".call, "bar".call.splat)
  it_parses "foo(x, *bar, *baz, y)", Call.new(nil, "foo", ["x".call, "bar".call.splat, "baz".call.splat, "y".call] of ASTNode)
  it_parses "foo.bar=(*baz)", Call.new("foo".call, "bar=", "baz".call.splat)
  it_parses "foo.bar= *baz", Call.new("foo".call, "bar=", "baz".call.splat)
  it_parses "foo.bar = (1).abs", Call.new("foo".call, "bar=", Call.new(Expressions.new([1.int32] of ASTNode), "abs"))
  it_parses "foo[*baz]", Call.new("foo".call, "[]", "baz".call.splat)
  it_parses "foo[*baz] = 1", Call.new("foo".call, "[]=", ["baz".call.splat, 1.int32] of ASTNode)

  it_parses "private def foo; end", VisibilityModifier.new(:private, Def.new("foo"))
  it_parses "protected def foo; end", VisibilityModifier.new(:protected, Def.new("foo"))

  it_parses "`foo`", Call.new(nil, "`", "foo".string)
  it_parses "`foo\#{1}bar`", Call.new(nil, "`", StringInterpolation.new(["foo".string, 1.int32, "bar".string] of ASTNode))
  it_parses "`foo\\``", Call.new(nil, "`", "foo`".string)
  it_parses "%x(`which(foo)`)", Call.new(nil, "`", "`which(foo)`".string)

  it_parses "def `(cmd); 1; end", Def.new("`", ["cmd".arg], 1.int32)

  it_parses "def foo(bar = 1\n); 2; end", Def.new("foo", [Arg.new("bar", default_value: 1.int32)], 2.int32)

  it_parses "Set {1, 2, 3}", ArrayLiteral.new([1.int32, 2.int32, 3.int32] of ASTNode, name: "Set".path)
  it_parses "Set(Int32) {1, 2, 3}", ArrayLiteral.new([1.int32, 2.int32, 3.int32] of ASTNode, name: Generic.new("Set".path, ["Int32".path] of ASTNode))

  it_parses "Headers {foo: 1}", HashLiteral.new([HashLiteral::Entry.new("foo".symbol, 1.int32)], name: "Headers".path)
  it_parses "Headers(Int32) {foo: 1}", HashLiteral.new([HashLiteral::Entry.new("foo".symbol, 1.int32)], name: Generic.new("Headers".path, ["Int32".path] of ASTNode))

  it_parses "foo(Bar) { 1 }", Call.new(nil, "foo", args: ["Bar".path] of ASTNode, block: Block.new(body: 1.int32))
  it_parses "foo Bar { 1 }", Call.new(nil, "foo", args: [ArrayLiteral.new([1.int32] of ASTNode, name: "Bar".path)] of ASTNode)
  it_parses "foo(Bar { 1 })", Call.new(nil, "foo", args: [ArrayLiteral.new([1.int32] of ASTNode, name: "Bar".path)] of ASTNode)

  it_parses "\n\n__LINE__", 3.int32
  it_parses "__FILE__", "/foo/bar/baz.cr".string
  it_parses "__DIR__", "/foo/bar".string

  it_parses "def foo(x = __LINE__); end", Def.new("foo", args: [Arg.new("x", default_value: MagicConstant.new(:__LINE__))])
  it_parses "def foo(x = __FILE__); end", Def.new("foo", args: [Arg.new("x", default_value: MagicConstant.new(:__FILE__))])
  it_parses "def foo(x = __DIR__); end", Def.new("foo", args: [Arg.new("x", default_value: MagicConstant.new(:__DIR__))])

  it_parses "macro foo(x = __LINE__);end", Macro.new("foo", args: [Arg.new("x", default_value: MagicConstant.new(:__LINE__))])

  it_parses "1 \\\n + 2", Call.new(1.int32, "+", 2.int32)
  it_parses "1\\\n + 2", Call.new(1.int32, "+", 2.int32)

  it_parses %("hello " \\\n "world"), StringLiteral.new("hello world")
  it_parses %("hello "\\\n"world"), StringLiteral.new("hello world")
  it_parses %("hello \#{1}" \\\n "\#{2} world"), StringInterpolation.new(["hello ".string, 1.int32, 2.int32, " world".string] of ASTNode)
  assert_syntax_error %("foo" "bar")

  it_parses "enum Foo; A\nB, C\nD = 1; end", EnumDef.new("Foo".path, [Arg.new("A"), Arg.new("B"), Arg.new("C"), Arg.new("D", 1.int32)] of ASTNode)
  it_parses "enum Foo; A = 1, B; end", EnumDef.new("Foo".path, [Arg.new("A", 1.int32), Arg.new("B")] of ASTNode)
  it_parses "enum Foo : UInt16; end", EnumDef.new("Foo".path, base_type: "UInt16".path)
  it_parses "enum Foo; def foo; 1; end; end", EnumDef.new("Foo".path, [Def.new("foo", body: 1.int32)] of ASTNode)
  it_parses "enum Foo; A = 1\ndef foo; 1; end; end", EnumDef.new("Foo".path, [Arg.new("A", 1.int32), Def.new("foo", body: 1.int32)] of ASTNode)
  it_parses "enum Foo; A = 1\ndef foo; 1; end\ndef bar; 2; end\nend", EnumDef.new("Foo".path, [Arg.new("A", 1.int32), Def.new("foo", body: 1.int32), Def.new("bar", body: 2.int32)] of ASTNode)
  it_parses "enum Foo; A = 1\ndef self.foo; 1; end\nend", EnumDef.new("Foo".path, [Arg.new("A", 1.int32), Def.new("foo", receiver: "self".var, body: 1.int32)] of ASTNode)
  it_parses "enum Foo::Bar; A = 1; end", EnumDef.new(Path.new(["Foo", "Bar"]), [Arg.new("A", 1.int32)] of ASTNode)

  it_parses "enum Foo; @@foo = 1\n A \n end", EnumDef.new("Foo".path, [Assign.new("@@foo".class_var, 1.int32), Arg.new("A")] of ASTNode)

  it_parses "enum Foo; private def foo; 1; end; end", EnumDef.new("Foo".path, [VisibilityModifier.new(:private, Def.new("foo", body: 1.int32))] of ASTNode)
  it_parses "enum Foo; protected def foo; 1; end; end", EnumDef.new("Foo".path, [VisibilityModifier.new(:protected, Def.new("foo", body: 1.int32))] of ASTNode)

  it_parses "1.[](2)", Call.new(1.int32, "[]", 2.int32)
  it_parses "1.[]?(2)", Call.new(1.int32, "[]?", 2.int32)
  it_parses "1.[]=(2, 3)", Call.new(1.int32, "[]=", 2.int32, 3.int32)

  it_parses "a @b-1\nc", [Call.new(nil, "a", Call.new("@b".instance_var, "-", 1.int32)), "c".call] of ASTNode
  it_parses "4./(2)", Call.new(4.int32, "/", 2.int32)
  it_parses "foo[\n1\n]", Call.new("foo".call, "[]", 1.int32)
  it_parses "foo[\nfoo[\n1\n]\n]", Call.new("foo".call, "[]", Call.new("foo".call, "[]", 1.int32))

  it_parses "if (\ntrue\n)\n1\nend", If.new(Expressions.new([true.bool] of ASTNode), 1.int32)

  it_parses "my_def def foo\nloop do\nend\nend", Call.new(nil, "my_def", Def.new("foo", body: Call.new(nil, "loop", block: Block.new)))

  it_parses "foo(*{1})", Call.new(nil, "foo", Splat.new(TupleLiteral.new([1.int32] of ASTNode)))
  it_parses "foo *{1}", Call.new(nil, "foo", Splat.new(TupleLiteral.new([1.int32] of ASTNode)))

  it_parses "a.b/2", Call.new(Call.new("a".call, "b"), "/", 2.int32)
  it_parses "a.b /2/", Call.new("a".call, "b", regex("2"))
  it_parses "a.b / 2", Call.new(Call.new("a".call, "b"), "/", 2.int32)
  it_parses "a/b", Call.new("a".call, "/", "b".call)

  it_parses %(asm("nop" \n)), Asm.new("nop")
  it_parses %(asm("nop" : : )), Asm.new("nop")
  it_parses %(asm("nop" ::)), Asm.new("nop")
  it_parses %(asm("nop" : "a"(0))), Asm.new("nop", AsmOperand.new("a", 0.int32))
  it_parses %(asm("nop" : "a"(0) : "b"(1))), Asm.new("nop", AsmOperand.new("a", 0.int32), [AsmOperand.new("b", 1.int32)])
  it_parses %(asm("nop" : "a"(0) : "b"(1), "c"(2))), Asm.new("nop", AsmOperand.new("a", 0.int32), [AsmOperand.new("b", 1.int32), AsmOperand.new("c", 2.int32)])
  it_parses %(asm("nop" :: "b"(1), "c"(2))), Asm.new("nop", inputs: [AsmOperand.new("b", 1.int32), AsmOperand.new("c", 2.int32)])
  it_parses %(asm(\n"nop"\n:\n"a"(0)\n:\n"b"(1),\n"c"(2)\n)), Asm.new("nop", AsmOperand.new("a", 0.int32), [AsmOperand.new("b", 1.int32), AsmOperand.new("c", 2.int32)])
  it_parses %(asm("nop" :: "b"(1), "c"(2) : "eax", "ebx" : "volatile", "alignstack", "intel")), Asm.new("nop", inputs: [AsmOperand.new("b", 1.int32), AsmOperand.new("c", 2.int32)], clobbers: %w(eax ebx), volatile: true, alignstack: true, intel: true)
  it_parses %(asm("nop" :: "b"(1), "c"(2) : "eax", "ebx"\n: "volatile", "alignstack"\n,\n"intel"\n)), Asm.new("nop", inputs: [AsmOperand.new("b", 1.int32), AsmOperand.new("c", 2.int32)], clobbers: %w(eax ebx), volatile: true, alignstack: true, intel: true)
  it_parses %(asm("nop" :::: "volatile")), Asm.new("nop", volatile: true)

  %w(def macro class struct module fun alias abstract include extend lib).each do |keyword|
    assert_syntax_error "def foo\n#{keyword}\nend"
  end

  it "keeps instance variables declared in def" do
    node = Parser.parse("def foo; @x = 1; @y = 2; @x = 3; @z; end") as Def
    node.instance_vars.should eq(Set.new(["@x", "@y", "@z"]))
  end

  it "keeps instance variables declared in def in multi-assign" do
    node = Parser.parse("def foo; @x, @y = 1, 2; end") as Def
    node.instance_vars.should eq(Set.new(["@x", "@y"]))
  end

  it "keeps instance variables declared in def with ||= and &&=" do
    node = Parser.parse("def foo; @x ||= 1; @y &&= 1; end") as Def
    node.instance_vars.should eq(Set.new(["@x", "@y"]))
  end

  it "keeps instance variables declared in def with declare var" do
    node = Parser.parse("def foo; @x :: Int32; end") as Def
    node.instance_vars.should eq(Set.new(["@x"]))
  end

  it "doesn't take instance vars inside macro expressions into account (#809)" do
    node = Parser.parse("def foo; @x = 1; {{ @y }}; @x = 3; @z; end") as Def
    node.instance_vars.should eq(Set.new(["@x", "@z"]))
  end

  assert_syntax_error "def foo(x = 1, y); end",
                      "argument must have a default value"

  assert_syntax_error " [1, 2, 3 end",
                      "unterminated array literal", 1, 2

  assert_syntax_error " {1 => end",
                      "unterminated hash literal", 1, 2

  assert_syntax_error " {1, 2, 3 end",
                      "unterminated tuple literal", 1, 2

  assert_syntax_error " (1, 2, 3 end",
                      "unterminated parenthesized expression", 1, 2

  assert_syntax_error "foo(1, 2, 3 end",
                      "expecting token ')', not 'end'", 1, 13

  assert_syntax_error "foo(foo(&.block)",
                      "expecting token ')', not 'EOF'", 1, 17

  assert_syntax_error "case when .foo? then 1; end"
  assert_syntax_error "macro foo;{%end};end"
  assert_syntax_error "foo {1, 2}", "unexpected token: }"
  assert_syntax_error "pointerof(self)", "can't take pointerof(self)"
  assert_syntax_error "def foo 1; end"

  assert_syntax_error "macro def foo(x); 1; end"

  assert_syntax_error "{x: [] of Int32,\n}\n1.foo(", "unterminated call", 3, 6

  assert_syntax_error "def foo(x y); end", "unexpected token: y (expected ',' or ')')"
  assert_syntax_error "def foo x y; end", "unexpected token: y (expected ';' or newline)"
  assert_syntax_error "macro foo(x y); end", "unexpected token: y (expected ',' or ')')"
  assert_syntax_error "macro foo x y; end", "unexpected token: y (expected ';' or newline)"

  assert_syntax_error "1 2", "unexpected token: 2"
  assert_syntax_error "macro foo(*x, *y); end", "unexpected token: *"
  assert_syntax_error "def foo(*x, y = 1); end", "unexpected token: ="

  assert_syntax_error "foo x: 1, x: 1", "duplicated named argument: x", 1, 11
  assert_syntax_error "def foo(x, x); end", "duplicated argument name: x", 1, 12
  assert_syntax_error "class Foo(T, T); end", "duplicated type var name: T", 1, 14
  assert_syntax_error "->(x : Int32, x : Int32) {}", "duplicated argument name: x", 1, 15

  assert_syntax_error "Set {1, 2, 3} of Int32"
  assert_syntax_error "Hash {foo: 1} of Int32 => Int32"
  assert_syntax_error "case foo; end"
  assert_syntax_error "enum Foo < UInt16; end"
  assert_syntax_error "foo(1 2)"
  assert_syntax_error %(foo("bar" "baz"))

  assert_syntax_error "@:Foo"

  assert_syntax_error "false foo"
  assert_syntax_error "nil foo"
  assert_syntax_error "'a' foo"
  assert_syntax_error %("hello" foo)
  assert_syntax_error %(:bar foo)
  assert_syntax_error "1 foo"
  assert_syntax_error "1 then"
  assert_syntax_error "return 1 foo"
  assert_syntax_error "return false foo"

  assert_syntax_error "a = 1; b = 2; a, b += 1, 2"

  assert_syntax_error "lib LibC\n$Errno : Int32\nend", "external variables must start with lowercase, use for example `$errno = Errno : Int32`"

  assert_syntax_error "a += 1",
                      "'+=' before definition of 'a'"
  assert_syntax_error "self = 1",
                      "can't change the value of self"
  assert_syntax_error "self += 1",
                      "can't change the value of self"
  assert_syntax_error "self, x = 1, 2",
                      "can't change the value of self"
  assert_syntax_error "x, self = 1, 2",
                      "can't change the value of self"

  assert_syntax_error "macro foo(x : Int32); end"

  assert_syntax_error "class Foo(Something); end", "type variables can only be single letters"
  assert_syntax_error "module Foo(Something); end", "type variables can only be single letters"

  assert_syntax_error "/foo)/", "invalid regex"
  assert_syntax_error "def =\nend"
  assert_syntax_error "def foo; A = 1; end", "dynamic constant assignment"
  assert_syntax_error "{1, ->{ |x| x } }", "unexpected token '|'"
  assert_syntax_error "{1, ->do\n|x| x\end }", "unexpected token '|'"

  assert_syntax_error "1 while 3", "trailing `while` is not supported"
  assert_syntax_error "1 until 3", "trailing `until` is not supported"
  assert_syntax_error "x++", "postfix increment is not supported, use `exp += 1`"
  assert_syntax_error "x--", "postfix decrement is not supported, use `exp -= 1`"
  assert_syntax_error "if 1 == 1 a; end", "unexpected token"
  assert_syntax_error "unless 1 == 1 a; end", "unexpected token"
  assert_syntax_error "while 1 == 1 a; end", "unexpected token"
  assert_syntax_error "case 1 == 1 a; when 2; end", "unexpected token"
  assert_syntax_error "case 1 == 1; when 2 a; end", "unexpected token"

<<<<<<< HEAD
  describe "end locations" do
    assert_end_location "nil"
    assert_end_location "false"
    assert_end_location "123"
    assert_end_location "123.45"
    assert_end_location "'a'"
    assert_end_location ":foo"
    assert_end_location %("hello")
    assert_end_location "[1, 2]"
    assert_end_location "[] of Int32"
    assert_end_location "{a: 1}"
    assert_end_location "{} of Int32 => String"
    assert_end_location "1..3"
    assert_end_location "/foo/"
    assert_end_location "{1, 2}"
    assert_end_location "foo"
    assert_end_location "foo(1, 2)"
    assert_end_location "foo 1, 2"
    assert_end_location "Foo"
    assert_end_location "Foo(A)"
    assert_end_location "if 1; else; 2; end"
    assert_end_location "if 1; elseif; 2; end"
    assert_end_location "unless 1; 2; end"
    assert_end_location "ifdef foo; 2; end"
    assert_end_location "a = 123"
    assert_end_location "a, b = 1, 2"
    assert_end_location "@foo"
    assert_end_location "foo.@foo"
    assert_end_location "@@foo"
    assert_end_location "$foo"
    assert_end_location "a && b"
    assert_end_location "a || b"
    assert_end_location "def foo; end"
    assert_end_location "def foo; 1; end"
    assert_end_location "def foo; rescue ex; end"
    assert_end_location "abstract def foo"
    assert_end_location "abstract def foo : Int32"
    assert_end_location "begin; 1; end"
    assert_end_location "class Foo; end"
    assert_end_location "struct Foo; end"
    assert_end_location "module Foo; end"
    assert_end_location "->{ }"
    assert_end_location "macro foo;end"
    assert_end_location "macro foo; 123; end"
    assert_end_location "!foo"
    assert_end_location "pointerof(@foo)"
    assert_end_location "sizeof(Foo)"
    assert_end_location "typeof(1)"
    assert_end_location "1 if 2"
    assert_end_location "while 1; end"
    assert_end_location "return"
    assert_end_location "return 1"
    assert_end_location "yield"
    assert_end_location "yield 1"
    assert_end_location "include Foo"
    assert_end_location "extend Foo"
    assert_end_location "1 as Int32"
    assert_end_location "puts obj.foo"

    it "gets corrects end location for var" do
      parser = Parser.new("foo = 1\nfoo; 1")
      node = (parser.parse as Expressions).expressions[1]
      end_loc = node.end_location.not_nil!
      end_loc.line_number.should eq(2)
      end_loc.column_number.should eq(3)
    end

    it "gets corrects end location for block with { ... }" do
      parser = Parser.new("foo { 1 + 2 }; 1")
      node = (parser.parse as Expressions).expressions[0] as Call
      block = node.block.not_nil!
      end_loc = block.end_location.not_nil!
      end_loc.line_number.should eq(1)
      end_loc.column_number.should eq(13)
      node.end_location.should eq(end_loc)
    end

    it "gets corrects end location for block with do ... end" do
      parser = Parser.new("foo do\n  1 + 2\nend; 1")
      node = (parser.parse as Expressions).expressions[0] as Call
      block = node.block.not_nil!
      end_loc = block.end_location.not_nil!
      end_loc.line_number.should eq(3)
      end_loc.column_number.should eq(3)
      node.end_location.should eq(end_loc)
    end
  end
end
=======
  assert_syntax_error %(class Foo; require "bar"; end), "can't require inside type declarations"
  assert_syntax_error %(module Foo; require "bar"; end), "can't require inside type declarations"
  assert_syntax_error %(def foo; require "bar"; end), "can't require inside def"
end
>>>>>>> f35671d9
<|MERGE_RESOLUTION|>--- conflicted
+++ resolved
@@ -1206,7 +1206,10 @@
   assert_syntax_error "case 1 == 1 a; when 2; end", "unexpected token"
   assert_syntax_error "case 1 == 1; when 2 a; end", "unexpected token"
 
-<<<<<<< HEAD
+  assert_syntax_error %(class Foo; require "bar"; end), "can't require inside type declarations"
+  assert_syntax_error %(module Foo; require "bar"; end), "can't require inside type declarations"
+  assert_syntax_error %(def foo; require "bar"; end), "can't require inside def"
+
   describe "end locations" do
     assert_end_location "nil"
     assert_end_location "false"
@@ -1294,10 +1297,4 @@
       node.end_location.should eq(end_loc)
     end
   end
-end
-=======
-  assert_syntax_error %(class Foo; require "bar"; end), "can't require inside type declarations"
-  assert_syntax_error %(module Foo; require "bar"; end), "can't require inside type declarations"
-  assert_syntax_error %(def foo; require "bar"; end), "can't require inside def"
-end
->>>>>>> f35671d9
+end